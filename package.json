--- conflicted
+++ resolved
@@ -44,11 +44,6 @@
     "merge-options": "^1.0.1",
     "promise-queue": "^2.2.3",
     "proxy-agent": "^6.3.0",
-<<<<<<< HEAD
-    "request": "^2.88.0",
-    "tough-cookie": "^4.1.3",
-=======
->>>>>>> d365ae83
     "url-template": "^2.0.8",
     "uuid": "^9.0.0"
   },
