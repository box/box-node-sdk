{
  "name": "box-node-sdk",
  "author": "Box <oss@box.com>",
  "version": "1.37.0",
  "description": "Official SDK for Box Plaform APIs",
  "license": "Apache-2.0",
  "repository": {
    "type": "git",
    "url": "https://github.com/box/box-node-sdk.git"
  },
  "keywords": [
    "box",
    "platform",
    "api",
    "apis",
    "upload",
    "download",
    "sdk"
  ],
  "engines": {
    "node": ">= 4.0.0"
  },
  "main": "./lib/box-node-sdk.js",
  "scripts": {
    "test": "node Makefile.js",
    "build": "node Makefile.js build",
    "lint": "node Makefile.js lint",
    "docs": "node Makefile.js docs",
    "docs-dev": "node Makefile.js docsDev",
    "deps": "npm prune && npm install",
    "patch": "node Makefile.js patch",
    "minor": "node Makefile.js minor",
    "major": "node Makefile.js major"
  },
  "dependencies": {
    "ajv": "^6.12.3",
    "bluebird": "^3.7.1",
    "http-status": "^1.4.1",
    "jsonwebtoken": "^8.5.1",
    "merge-options": "^1.0.1",
    "promise-queue": "^2.2.3",
    "proxy-agent": "^4.0.0",
    "request": "^2.88.0",
    "url-template": "^2.0.8",
    "uuid": "^3.3.3"
  },
  "devDependencies": {
    "@types/bluebird": "^3.5.33",
    "@types/jsonwebtoken": "^8.5.1",
    "@types/promise-queue": "^2.2.0",
<<<<<<< HEAD
    "@types/uuid": "^8.3.0",
=======
    "@types/request": "^2.48.5",
>>>>>>> 8cb95397
    "chai": "^4.2.0",
    "coveralls": "^3.1.0",
    "eslint": "^4.19.1",
    "eslint-plugin-node": "^6.0.1",
    "eslint-plugin-promise": "^3.8.0",
    "eslint-plugin-unicorn": "^4.0.3",
    "istanbul": "^0.4.3",
    "jsdoc": "^3.6.3",
    "jsonlint": "^1.6.3",
    "jsonlint2": "^1.7.1",
    "leche": "^2.3.0",
    "mocha": "^6.0.0",
    "mockery": "^2.1.0",
    "nock": "^9.6.1",
    "np": "^7.2.0",
    "npm-force-resolutions": "0.0.3",
    "npm-upgrade": "^3.0.0",
    "nyc": "^14.0.0",
    "shelljs": "^0.8.3",
    "shelljs-nodecli": "^0.1.1",
    "sinon": "^7.5.0",
    "typescript": "^4.2.4"
  },
  "files": [
    "config",
    "lib"
  ],
  "resolutions": {
    "handlebars": "4.5.3",
    "minimist": "1.2.5"
  }
}<|MERGE_RESOLUTION|>--- conflicted
+++ resolved
@@ -48,11 +48,8 @@
     "@types/bluebird": "^3.5.33",
     "@types/jsonwebtoken": "^8.5.1",
     "@types/promise-queue": "^2.2.0",
-<<<<<<< HEAD
     "@types/uuid": "^8.3.0",
-=======
     "@types/request": "^2.48.5",
->>>>>>> 8cb95397
     "chai": "^4.2.0",
     "coveralls": "^3.1.0",
     "eslint": "^4.19.1",
