/**
 * @fileoverview Manager for the Shared Items
 */

'use strict';

// ------------------------------------------------------------------------------
// Requirements
// ------------------------------------------------------------------------------
var errors = require('../util/errors'),
	httpStatusCodes = require('http-status');


// ------------------------------------------------------------------------------
// Private
// ------------------------------------------------------------------------------
var BASE_PATH = '/shared_items';


// ------------------------------------------------------------------------------
// Public
// ------------------------------------------------------------------------------

/**
 * Simple manager for interacting with all 'Shared Item' endpoints and actions.
 *
 * @constructor
 * @param {BoxClient} client - The Box API Client that is responsible for making calls to the API
 * @returns {void}
 */
function SharedItems(client) {
	this.client = client;
}

/**
 * Requests a Box item associated with a shared link.
 *
 * API Endpoint: '/shared_items'
 * Method: GET
 *
 * @param {string} url - Shared Link URL
 * @param {string} [password] - Shared Link Password (null if no password)
 * @param {Object} [options] - Additional options for the request. Can be left null in most cases.
 * @param {Function} [callback] - passed the shared item if it was successfully acquired
 * @returns {Promise<Object>} A promise resolving to the shared item object
 */
SharedItems.prototype.get = function(url, password, options, callback) {
	var params = {
<<<<<<< HEAD
		qs,
=======
		qs: options,
>>>>>>> bf3f5503
		headers: {
			BoxApi: this.client.buildSharedItemAuthHeader(url, password)
		}
	};

	// Handle the Special API Response
	return this.client.get(BASE_PATH, params)
		.then(response => {

			switch (response.statusCode) {

			// 200 - Shared Item Recieved
			case httpStatusCodes.OK:
				return response.body;

			// 403 - Incorrect or missing password
			// Propagate an error explaining that the password is either missing or incorrect
			case httpStatusCodes.FORBIDDEN:
				var errMessage = (password) ? 'password_incorrect' : 'password_missing';
				throw errors.buildResponseError(response, errMessage);

				// Unexpected Response
			default:
				throw errors.buildUnexpectedResponseError(response);
			}
		})
		.asCallback(callback);
};

/**
 * @module box-node-sdk/lib/managers/shared-items
 * @see {@Link SharedItems}
 */
module.exports = SharedItems;<|MERGE_RESOLUTION|>--- conflicted
+++ resolved
@@ -46,11 +46,7 @@
  */
 SharedItems.prototype.get = function(url, password, options, callback) {
 	var params = {
-<<<<<<< HEAD
-		qs,
-=======
 		qs: options,
->>>>>>> bf3f5503
 		headers: {
 			BoxApi: this.client.buildSharedItemAuthHeader(url, password)
 		}
