--- conflicted
+++ resolved
@@ -121,11 +121,7 @@
  */
 Files.prototype.get = function(fileID, options, callback) {
 	var params = {
-<<<<<<< HEAD
-		qs
-=======
 		qs: options
->>>>>>> bf3f5503
 	};
 	var apiPath = urlPath(BASE_PATH, fileID);
 	return this.client.wrapWithDefaultHandler(this.client.get)(apiPath, params, callback);
@@ -147,11 +143,7 @@
  */
 Files.prototype.getDownloadURL = function(fileID, options, callback) {
 	var params = {
-<<<<<<< HEAD
-		qs
-=======
 		qs: options
->>>>>>> bf3f5503
 	};
 
 	var apiPath = urlPath(BASE_PATH, fileID, '/content');
@@ -219,11 +211,7 @@
  */
 Files.prototype.getThumbnail = function(fileID, options, callback) {
 	var params = {
-<<<<<<< HEAD
-		qs,
-=======
 		qs: options,
->>>>>>> bf3f5503
 		json: false
 	};
 
@@ -274,11 +262,7 @@
  */
 Files.prototype.getComments = function(fileID, options, callback) {
 	var params = {
-<<<<<<< HEAD
-		qs
-=======
 		qs: options
->>>>>>> bf3f5503
 	};
 	var apiPath = urlPath(BASE_PATH, fileID, '/comments');
 	return this.client.wrapWithDefaultHandler(this.client.get)(apiPath, params, callback);
@@ -461,11 +445,7 @@
 				id: parentFolderID
 			}
 		},
-<<<<<<< HEAD
-		qs
-=======
 		qs: options
->>>>>>> bf3f5503
 	};
 
 	if (fileData) {
@@ -496,11 +476,7 @@
  */
 Files.prototype.preflightUploadNewFileVersion = function(fileID, fileData, options, callback) {
 	var params = {
-<<<<<<< HEAD
-		qs
-=======
 		qs: options
->>>>>>> bf3f5503
 	};
 
 	if (fileData) {
@@ -741,11 +717,7 @@
 Files.prototype.getTrashedFile = function(fileID, options, callback) {
 
 	var params = {
-<<<<<<< HEAD
-		qs
-=======
 		qs: options
->>>>>>> bf3f5503
 	};
 
 	var apiPath = urlPath(BASE_PATH, fileID, 'trash');
@@ -766,11 +738,7 @@
 Files.prototype.getTasks = function(fileID, options, callback) {
 
 	var params = {
-<<<<<<< HEAD
-		qs
-=======
 		qs: options
->>>>>>> bf3f5503
 	};
 
 	var apiPath = urlPath(BASE_PATH, fileID, '/tasks');
@@ -915,11 +883,7 @@
 
 	var apiPath = urlPath(BASE_PATH, fileID, VERSIONS_SUBRESOURCE),
 		params = {
-<<<<<<< HEAD
-			qs
-=======
 			qs: options
->>>>>>> bf3f5503
 		};
 
 	return this.client.wrapWithDefaultHandler(this.client.get)(apiPath, params, callback);
@@ -940,11 +904,7 @@
 
 	var apiPath = urlPath(BASE_PATH, fileID, WATERMARK_SUBRESOURCE),
 		params = {
-<<<<<<< HEAD
-			qs
-=======
 			qs: options
->>>>>>> bf3f5503
 		};
 
 	return this.client.get(apiPath, params)
