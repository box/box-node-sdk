--- conflicted
+++ resolved
@@ -73,11 +73,7 @@
 WebLinks.prototype.get = function(weblinkID, options, callback) {
 	var apiPath = urlPath(BASE_PATH, weblinkID),
 		params = {
-<<<<<<< HEAD
-			qs
-=======
 			qs: options
->>>>>>> bf3f5503
 		};
 
 	return this.client.wrapWithDefaultHandler(this.client.get)(apiPath, params, callback);
