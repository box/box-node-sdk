--- conflicted
+++ resolved
@@ -64,14 +64,9 @@
  * @param {string} [options.description] - Description of the legal hold policy
  * @param {string} [options.filter_started_at] - Date filter, any Custodian assignments will apply only to file versions created or uploaded inside of the date range
  * @param {string} [options.filter_ended_at] - Date filter, any Custodian assignments will apply only to file versions created or uploaded inside of the date range
-<<<<<<< HEAD
  * @param {boolean} [options.is_ongoing] - After initialization, Assignments under this Policy will continue applying to files based on events, indefinitely
- * @param {Function} callback - Passed the new policy information if it was acquired successfully, error otherwise
- * @returns {void}
-=======
  * @param {Function} [callback] - Passed the new policy information if it was acquired successfully, error otherwise
  * @returns {Promise<Object>} A promise resolving to the created policy
->>>>>>> 28e5a23f
  */
 LegalHoldPolicies.prototype.create = function(name, options, callback) {
 	var apiPath = urlPath(BASE_PATH),
