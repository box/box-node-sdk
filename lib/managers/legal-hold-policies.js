--- conflicted
+++ resolved
@@ -93,11 +93,7 @@
 LegalHoldPolicies.prototype.get = function(policyID, options, callback) {
 	var apiPath = urlPath(BASE_PATH, policyID),
 		params = {
-<<<<<<< HEAD
-			qs
-=======
-			qs: options
->>>>>>> bf3f5503
+			qs: options
 		};
 
 	return this.client.wrapWithDefaultHandler(this.client.get)(apiPath, params, callback);
@@ -143,11 +139,7 @@
 LegalHoldPolicies.prototype.getAll = function(options, callback) {
 	var apiPath = urlPath(BASE_PATH),
 		params = {
-<<<<<<< HEAD
-			qs
-=======
-			qs: options
->>>>>>> bf3f5503
+			qs: options
 		};
 
 	return this.client.wrapWithDefaultHandler(this.client.get)(apiPath, params, callback);
@@ -189,11 +181,7 @@
 
 	var apiPath = urlPath(BASE_PATH, policyID, ASSIGNMENTS_SUBRESOURCE),
 		params = {
-<<<<<<< HEAD
-			qs
-=======
-			qs: options
->>>>>>> bf3f5503
+			qs: options
 		};
 
 	return this.client.wrapWithDefaultHandler(this.client.get)(apiPath, params, callback);
@@ -242,11 +230,7 @@
 
 	var apiPath = urlPath(ASSIGNMENTS_PATH, assignmentID),
 		params = {
-<<<<<<< HEAD
-			qs
-=======
-			qs: options
->>>>>>> bf3f5503
+			qs: options
 		};
 
 	return this.client.wrapWithDefaultHandler(this.client.get)(apiPath, params, callback);
@@ -286,11 +270,7 @@
 
 	var apiPath = urlPath(FILE_VERSION_LEGAL_HOLDS_PATH, legalHoldID),
 		params = {
-<<<<<<< HEAD
-			qs
-=======
-			qs: options
->>>>>>> bf3f5503
+			qs: options
 		};
 
 	return this.client.wrapWithDefaultHandler(this.client.get)(apiPath, params, callback);
