/**
 * @fileoverview Manager for the Box Webhooks resource
 */
'use strict';

// -----------------------------------------------------------------------------
// Typedefs
// -----------------------------------------------------------------------------

/**
 * A webhook trigger type constant
 * @typedef {string} WebhookTriggerType
 */

// -----------------------------------------------------------------------------
// Requirements
// -----------------------------------------------------------------------------

var urlPath = require('../util/url-path');
const crypto = require('crypto');

// -----------------------------------------------------------------------------
// Private
// -----------------------------------------------------------------------------

// Base path for all webhooks endpoints
var BASE_PATH = '/webhooks';

// This prevents replay attacks
const MAX_MESSAGE_AGE = 10 * 60; // 10 minutes

/**
 * Compute the message signature
 * @see {@Link https://docs.box.com/reference#signatures}
 *
 * @param {string} body - The request body of the webhook message
 * @param {Object} headers - The request headers of the webhook message
 * @param {?string} signatureKey - The signature to verify the message with
 * @returns {?string} - The message signature (or null, if it can't be computed)
 * @private
 */
function computeSignature(body, headers, signatureKey) {
	if (!signatureKey) {
		return null;
	}

	if (headers['box-signature-version'] !== '1') {
		return null;
	}

	if (headers['box-signature-algorithm'] !== 'HmacSHA256') {
		return null;
	}

	let hmac = crypto.createHmac('sha256', signatureKey);
	hmac.update(body);
	hmac.update(headers['box-delivery-timestamp']);

	const signature = hmac.digest('base64');

	return signature;
}

/**
 * Validate the message signature
 * @see {@Link https://docs.box.com/reference#signatures}
 *
 * @param {string} body - The request body of the webhook message
 * @param {Object} headers - The request headers of the webhook message
 * @param {string} primarySignatureKey - The primary signature to verify the message with
 * @param {string} [secondarySignatureKey] - The secondary signature to verify the message with
 * @returns {boolean} - True or false
 * @private
 */
function validateSignature(body, headers, primarySignatureKey, secondarySignatureKey) {
	// Either the primary or secondary signature must match the corresponding signature from Box
	// (The use of two signatures allows the signing keys to be rotated one at a time)
	const primarySignature = computeSignature(body, headers, primarySignatureKey);

	if (primarySignature && primarySignature === headers['box-signature-primary']) {
		return true;
	}

	const secondarySignature = computeSignature(body, headers, secondarySignatureKey);

	if (secondarySignature && secondarySignature === headers['box-signature-secondary']) {
		return true;
	}

	return false;
}

/**
 * Validate that the delivery timestamp is not too far in the past (to prevent replay attacks)
 *
 * @param {Object} headers - The request headers of the webhook message
 * @param {int} maxMessageAge - The maximum message age (in seconds)
 * @returns {boolean} - True or false
 * @private
 */
function validateDeliveryTimestamp(headers, maxMessageAge) {
	const deliveryTime = Date.parse(headers['box-delivery-timestamp']);
	const currentTime = Date.now();
	const messageAge = (currentTime - deliveryTime) / 1000;

	if (messageAge > maxMessageAge) {
		return false;
	}

	return true;
}

// -----------------------------------------------------------------------------
// Public
// -----------------------------------------------------------------------------

/**
 * Simple manager for interacting with all 'Webhooks' endpoints and actions.
 *
 * @param {BoxClient} client The Box API Client that is responsible for making calls to the API
 * @constructor
 */
function Webhooks(client) {
	// Attach the client, for making API calls
	this.client = client;
}

/**
 * Primary signature key to protect webhooks against attacks.
 * @static
 * @type {?string}
 */
Webhooks.primarySignatureKey = null;

/**
 * Secondary signature key to protect webhooks against attacks.
 * @static
 * @type {?string}
 */
Webhooks.secondarySignatureKey = null;


/**
 * Enum of valid webhooks event triggers
 *
 * @readonly
 * @enum {WebhookTriggerType}
 */
Webhooks.prototype.triggerTypes = {
	FILE: {
		UPLOADED: 'FILE.UPLOADED',
		PREVIEWED: 'FILE.PREVIEWED',
		DOWNLOADED: 'FILE.DOWNLOADED',
		TRASHED: 'FILE.TRASHED',
		DELETED: 'FILE.DELETED',
		RESTORED: 'FILE.RESTORED',
		COPIED: 'FILE.COPIED',
		MOVED: 'FILE.MOVED',
		LOCKED: 'FILE.LOCKED',
		UNLOCKED: 'FILE.UNLOCKED'
	},
	COMMENT: {
		CREATED: 'COMMENT.CREATED',
		UPDATED: 'COMMENT.UPDATED',
		DELETED: 'COMMENT.DELETED'
	},
	TASK_ASSIGNMENT: {
		CREATED: 'TASK_ASSIGNMENT.CREATED',
		UPDATED: 'TASK_ASSIGNMENT.UPDATED'
	},
	METADATA_INSTANCE: {
		CREATED: 'METADATA_INSTANCE.CREATED',
		UPDATED: 'METADATA_INSTANCE.UPDATED',
		DELETED: 'METADATA_INSTANCE.DELETED'
	},
	FOLDER: {
		CREATED: 'FOLDER.CREATED',
		DOWNLOADED: 'FOLDER.DOWNLOADED',
		RESTORED: 'FOLDER.RESTORED',
		DELETED: 'FOLDER.DELETED',
		COPIED: 'FOLDER.COPIED',
		MOVED: 'FOLDER.MOVED'
	},
	WEBHOOK: {
		DELETED: 'WEBHOOK.DELETED'
	}
};

/**
 * Create a new webhook on a given Box object, specified by type and ID.
 *
 * API Endpoint: '/webhooks'
 * Method: POST
 *
 * @param {string} targetID - Box ID  of the item to create webhook on
 * @param {ItemType} targetType - Type of item the webhook will be created on
 * @param {string} notificationURL - The URL of your application where Box will notify you of events triggers
 * @param {WebhookTriggerType[]} triggerTypes - Array of event types that trigger notification for the target
 * @param {Function} [callback] - Passed the new webhook information if it was acquired successfully
 * @returns {Promise<Object>} A promise resolving to the new webhook object
 */
Webhooks.prototype.create = function(targetID, targetType, notificationURL, triggerTypes, callback) {
	var params = {
		body: {
			target: {
				id: targetID,
				type: targetType
			},
			address: notificationURL,
			triggers: triggerTypes
		}
	};

	var apiPath = urlPath(BASE_PATH);
	return this.client.wrapWithDefaultHandler(this.client.post)(apiPath, params, callback);
};

/**
 * Returns a webhook object with the specified Webhook ID
 *
 * API Endpoint: '/webhooks/:webhookID'
 * Method: GET
 *
 * @param {string} webhookID - ID of the webhook to retrieve
 * @param {Object} [options] - Additional options for the request. Can be left null in most cases.
 * @param {Function} [callback] - Passed the webhook information if it was acquired successfully
 * @returns {Promise<Object>} A promise resolving to the webhook object
 */
Webhooks.prototype.get = function(webhookID, options, callback) {
	var params = {
<<<<<<< HEAD
		qs
=======
		qs: options
>>>>>>> bf3f5503
	};

	var apiPath = urlPath(BASE_PATH, webhookID);
	return this.client.wrapWithDefaultHandler(this.client.get)(apiPath, params, callback);
};

/**
 * Get a list of webhooks that are active for the current application and user.
 *
 * API Endpoint: '/webhooks'
 * Method: GET
 *
 * @param {Object} [options] - Additional options for the request. Can be left null in most cases.
 * @param {int} [options.limit=100] - The number of webhooks to return
 * @param {string} [options.marker] - Pagination marker
 * @param {Function} [callback] - Passed the list of webhooks if successful, error otherwise
 * @returns {Promise<Object>} A promise resolving to the collection of webhooks
 */
Webhooks.prototype.getAll = function(options, callback) {
	var params = {
<<<<<<< HEAD
		qs
=======
		qs: options
>>>>>>> bf3f5503
	};

	var apiPath = urlPath(BASE_PATH);
	return this.client.wrapWithDefaultHandler(this.client.get)(apiPath, params, callback);
};

/**
 * Update a webhook
 *
 * API Endpoint: '/webhooks/:webhookID'
 * Method: PUT
 *
 * @param {string} webhookID - The ID of the webhook to be updated
 * @param {Object} updates - Webhook fields to update
 * @param {string} [updates.address] - The new URL used by Box to send a notification when webhook is triggered
 * @param {WebhookTriggerType[]} [updates.triggers] - The new events that triggers a notification
 * @param {Function} [callback] - Passed the updated webhook information if successful, error otherwise
 * @returns {Promise<Object>} A promise resolving to the updated webhook object
 */
Webhooks.prototype.update = function(webhookID, updates, callback) {
	var apiPath = urlPath(BASE_PATH, webhookID),
		params = {
			body: updates
		};

	return this.client.wrapWithDefaultHandler(this.client.put)(apiPath, params, callback);
};

/**
 * Delete a specified webhook by ID
 *
 * API Endpoint: '/webhooks/:webhookID'
 * Method: DELETE
 *
 * @param {string} webhookID - ID of webhook to be deleted
 * @param {Function} [callback] - Empty response body passed if successful.
 * @returns {Promise<void>} A promise resolving to nothing
 */
Webhooks.prototype.delete = function(webhookID, callback) {
	var apiPath = urlPath(BASE_PATH, webhookID);
	return this.client.wrapWithDefaultHandler(this.client.del)(apiPath, null, callback);
};

/**
 * Sets primary and secondary signatures that are used to verify the Webhooks messages
 *
 * @param {string} primaryKey - The primary signature to verify the message with
 * @param {string} [secondaryKey] - The secondary signature to verify the message with
 * @returns {void}
 */
Webhooks.setSignatureKeys = function(primaryKey, secondaryKey) {
	Webhooks.primarySignatureKey = primaryKey;

	if (typeof secondaryKey === 'string') {
		Webhooks.secondarySignatureKey = secondaryKey;
	}
};

/**
 * Validate a webhook message by verifying the signature and the delivery timestamp
 *
 * @param {string} body - The request body of the webhook message
 * @param {Object} headers - The request headers of the webhook message
 * @param {string} [primaryKey] - The primary signature to verify the message with. If it is sent as a parameter,
     it overrides the static variable primarySignatureKey
 * @param {string} [secondaryKey] - The secondary signature to verify the message with. If it is sent as a parameter,
     it overrides the static variable primarySignatureKey
 * @param {int} [maxMessageAge] - The maximum message age (in seconds).  Defaults to 10 minutes
 * @returns {boolean} - True or false
 */
Webhooks.validateMessage = function(body, headers, primaryKey, secondaryKey, maxMessageAge) {
	if (!primaryKey && Webhooks.primarySignatureKey) {
		primaryKey = Webhooks.primarySignatureKey;
	}

	if (!secondaryKey && Webhooks.secondarySignatureKey) {
		secondaryKey = Webhooks.secondarySignatureKey;
	}

	if (typeof maxMessageAge !== 'number') {
		maxMessageAge = MAX_MESSAGE_AGE;
	}

	if (!validateSignature(body, headers, primaryKey, secondaryKey)) {
		return false;
	}

	if (!validateDeliveryTimestamp(headers, maxMessageAge)) {
		return false;
	}

	return true;
};

Webhooks.prototype.validateMessage = Webhooks.validateMessage;

/**
 * @module box-node-sdk/lib/managers/webhooks
 * @see {@Link Webhooks}
 */
module.exports = Webhooks;<|MERGE_RESOLUTION|>--- conflicted
+++ resolved
@@ -228,11 +228,7 @@
  */
 Webhooks.prototype.get = function(webhookID, options, callback) {
 	var params = {
-<<<<<<< HEAD
-		qs
-=======
 		qs: options
->>>>>>> bf3f5503
 	};
 
 	var apiPath = urlPath(BASE_PATH, webhookID);
@@ -253,11 +249,7 @@
  */
 Webhooks.prototype.getAll = function(options, callback) {
 	var params = {
-<<<<<<< HEAD
-		qs
-=======
 		qs: options
->>>>>>> bf3f5503
 	};
 
 	var apiPath = urlPath(BASE_PATH);
