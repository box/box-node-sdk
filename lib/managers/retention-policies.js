--- conflicted
+++ resolved
@@ -128,11 +128,7 @@
 RetentionPolicies.prototype.get = function(policyID, options, callback) {
 	var apiPath = urlPath(BASE_PATH, policyID),
 		params = {
-<<<<<<< HEAD
-			qs
-=======
-			qs: options
->>>>>>> bf3f5503
+			qs: options
 		};
 
 	return this.client.wrapWithDefaultHandler(this.client.get)(apiPath, params, callback);
@@ -178,11 +174,7 @@
 RetentionPolicies.prototype.getAll = function(options, callback) {
 	var apiPath = urlPath(BASE_PATH),
 		params = {
-<<<<<<< HEAD
-			qs
-=======
-			qs: options
->>>>>>> bf3f5503
+			qs: options
 		};
 
 	return this.client.wrapWithDefaultHandler(this.client.get)(apiPath, params, callback);
@@ -204,11 +196,7 @@
 
 	var apiPath = urlPath(BASE_PATH, policyID, ASSIGNMENTS_SUBRESOURCE),
 		params = {
-<<<<<<< HEAD
-			qs
-=======
-			qs: options
->>>>>>> bf3f5503
+			qs: options
 		};
 
 	return this.client.wrapWithDefaultHandler(this.client.get)(apiPath, params, callback);
@@ -257,11 +245,7 @@
 
 	var apiPath = urlPath(ASSIGNMENTS_PATH, assignmentID),
 		params = {
-<<<<<<< HEAD
-			qs
-=======
-			qs: options
->>>>>>> bf3f5503
+			qs: options
 		};
 
 	return this.client.wrapWithDefaultHandler(this.client.get)(apiPath, params, callback);
@@ -284,11 +268,7 @@
 
 	var apiPath = urlPath(FILE_VERSION_RETENTIONS_PATH, retentionID),
 		params = {
-<<<<<<< HEAD
-			qs
-=======
-			qs: options
->>>>>>> bf3f5503
+			qs: options
 		};
 
 	return this.client.wrapWithDefaultHandler(this.client.get)(apiPath, params, callback);
@@ -318,11 +298,7 @@
 
 	var apiPath = urlPath(FILE_VERSION_RETENTIONS_PATH),
 		params = {
-<<<<<<< HEAD
-			qs
-=======
-			qs: options
->>>>>>> bf3f5503
+			qs: options
 		};
 
 	return this.client.wrapWithDefaultHandler(this.client.get)(apiPath, params, callback);
