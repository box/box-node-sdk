--- conflicted
+++ resolved
@@ -59,11 +59,8 @@
 	expiredBufferMS: 30000,
 	staleBufferMS: 180000,
 	appAuth: undefined,
-<<<<<<< HEAD
 	iterators: false,
-=======
 	enterpriseID: undefined,
->>>>>>> 93011c23
 	request: {
 		// By default, require API SSL cert to be valid
 		strictSSL: true,
