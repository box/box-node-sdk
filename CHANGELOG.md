# Changelog

<<<<<<< HEAD
## MINOR

- Upgrade ajv dependency ([#545](https://github.com/box/box-node-sdk/pull/545))
- Add support for search param to get shared link items ([#547](https://github.com/box/box-node-sdk/pull/547))
=======
## NEXT VERSION (DATE)

**New Features and Enhancements:**

- 

**Bug Fixes:**

- 

## 1.34.3 (2020-10-02)

**Bug Fixes:**

- Upgrade ajv dependency ([#545](https://github.com/box/box-node-sdk/pull/545))
>>>>>>> f9b4f16f

## 1.34.2 [2020-08-20]

- Make iterator bug fix for uploading files non breaking ([#534](https://github.com/box/box-node-sdk/pull/534))

## 1.34.1 [2020-08-17]

- Fix iterator bug for uploading new file versions ([#531](https://github.com/box/box-node-sdk/pull/531))

## 1.34.0 [2020-08-04]

- Add zip functionality ([#525](https://github.com/box/box-node-sdk/pull/525))
- Add proxy support for `http`, `https`, `socks` and `pac` protocols ([#529](https://github.com/box/box-node-sdk/pull/529))

## 1.33.0 [2020-06-25]

- Add path parameter sanitization ([#505](https://github.com/box/box-node-sdk/pull/505))
- Add support for all streams for uploading files ([#519](https://github.com/box/box-node-sdk/pull/519))

## 1.32.0 [2020-04-01]

- Temporarily removed Node 4 and Node 5 builds from Travis, due to tests not passing.  Will investigate, going forward ([#495](https://github.com/box/box-node-sdk/pull/495)).
- Fixed an issue where an error is thrown during a retry when a response is not returned by the previous call  ([#477](https://github.com/box/box-node-sdk/pull/477)).
- Added the ability to [query](./docs/metadata.md#query) Box items based on their metadata ([#487](https://github.com/box/box-node-sdk/pull/487)).

## 1.31.0 [2020-02-13]

- Fixed Authentication Request Retries
- Added marker-based paging for users endpoints
- Added `getNextMarker()` to PagingIterator to get the next marker

## 1.30.0 [2019-11-21]

- Deprecated Batch API methods
- Added support for [token exchange](./lib/box-client.js#L495) using shared links

## 1.29.1 [2019-08-22]

- Fixed an issue where JWT authentication requests could fail after being rate limited

## 1.29.0 [2019-04-25]

- Added convenience methods for setting metadata on [files](./docs/metadata.md#set-metadata-on-a-file)
  and [folders](./docs/metadata.md#set-metadata-on-a-folder) ([#376](https://github.com/box/box-node-sdk/pull/376))

## 1.28.0 [2019-03-28]

- Added methods for [moving](./docs/web-links.md#move-a-web-link) and [copying](./docs/web-links.md#move-a-web-link)
  weblinks, as well as [adding or removing from a collection](./docs/web-links.md#add-web-link-to-a-collection)

## 1.27.0 [2019-02-28]

- Added the trace ID from API response headers to error messages for easier debugging
- Added more safety checks in the error flow to protect against throwing when handling a malformed request
- Added support for [retrieving a user's avatar image](./docs/users.md#get-user-avatar)

## 1.26.2 [2019-02-22]

- Fixed an error where under high request rates, code in the error handling logic could throw when handling a
  malformed request

## 1.26.1 [2019-02-12]

- Fixed an error where some methods could throw an error when constructing an iterator

## 1.26.0 [2019-02-12]

- Added support for [replying to a comment](./docs/comments.md#reply-to-a-comment) (thanks @jpan-box!)
- Fixed an issue where calling `client.events.get()` could return an iterator that would only iterate over
  the first chunk of events.  This method will now always return the raw JSON data in order to enable manual
  paging.  For automatic paging through events, `client.events.getEventStream()` or
  `client.events.getEnterpriseEventStream()` should be used instead.

## 1.25.0 [2019-01-24]

- Added the `retryStrategy` config parameter to allow customizing how the SDK retries failing requests

## 1.24.1 [2019-01-11]

- Fixed an issue where token expiration was not being correctly handled

## 1.24.0 [2018-12-10]

- Added a configuration option for populating the first-party client analytics header information

## 1.23.0 [2018-11-21]

- Added an `etag` option to common file and folder methods to allow handling race conditions
    - [`client.files.update()`](./docs/files.md#update-a-files-information)
    - [`client.files.delete()`](./docs/files.md#delete-a-file)
    - [`client.files.deletePermanently()`](./docs/trash.md#delete-a-file-from-the-trash)
    - [`client.files.deleteVersion()`](./docs/files.md#delete-a-previous-file-version)
    - [`client.folders.update()`](./docs/folders.md#update-a-folders-information)
    - [`client.folders.delete()`](./docs/folders.md#delete-a-folder)
    - [`client.folders.deletePermanently()`](./docs/trash.md#delete-a-folder-from-the-trash)

## 1.22.1 [2018-11-15]

- Fixed an issue where retrying JWT auth token requests would sometimes fail due to a non-unique `jti` claim

## 1.22.0 [2018-09-17]

- Chunked Uploader methods now return promises for [simpler handling of chunked uploads](./docs/files.md#automatic-uploader)
- File attributes to set on the newly-uploaded file can now be
[passed via `options.fileAttributes`](./docs/files.md#automatic-uploader) when creating a Chunked Uploader

## 1.21.0 [2018-09-13]

- Added the ability to close an Event Stream by calling `eventStream.destroy()` (thanks @boneskull!)
- Improved error messages related to certain authentication failure cases

## 1.20.0 [2018-08-09]

- Added missing values to the `client.webhooks.triggerTypes` enum (thanks @MathersMax!)
- Added support for [Metadata Cascade Policies](./docs/metadata.md#create-cascade-policy)

## 1.19.0 [2018-06-14]

- Added `generateRepresentations` option to [`files.getRepresentationContent()`](./docs/files.md#get-representation-content)

## 1.18.0 [2018-05-24]

- Updated dependencies to resolve potential security issues:
    - `request@2.87.0`
    - Transitive dependencies of `jsonwebtoken@8.2.1`
- Added a static `BoxSDK.getBasicClient()` method to enable creating a client without needing
to specify a client ID and secret (thanks to @cbetta)

## 1.17.0 [2018-05-10]

- Updated dependencies: `request@2.85.0`, `jsonwebtoken@8.2.1`
- Added support for [Storage Policies](./docs/storage-policies.md)
- Added the option to use a Token Store for caching tokens with App Auth using JWT

## 1.16.1 [2018-04-26]

- Fixed a bug where metadata template deletion would not properly return results via callback

## 1.16.0 [2018-04-10]

- Added support for [assigning Retention Policies to Metadata Templates](https://github.com/box/box-node-sdk/blob/master/docs/retention-policies.md#assign-retention-policy)

## 1.15.0 [2018-03-29]

- Fixed [`client.webhooks.validateMessage() and `sdk.validateWebhookMessage()`](https://github.com/box/box-node-sdk/blob/master/docs/webhooks.md#validate-a-webhook-message)
to accept the request body as an `Object`
- Fixed `sdk.configure()` to correct reconfigure all options
- Improved error messages for API errors and added the request object as `error.request` for easier debugging

## 1.14.1 [2018-03-13]

- Fixed a bug when `files.getReadStream()` was called with null options

## 1.14.0 [2018-03-12]

- Added support for [getting a metadata template by ID](./docs/metadata.md#get-by-id)
- Added a `byteRange` option to [file download](./docs/files.md#download-a-file) to support partial file download
- Improved error messages when using promises and in authentication flows

## 1.13.0 [2018-03-01]

- Added support for getting a [stream of file representation contents](./docs/files.md#get-representation-content)
- Switched to using exponential backoff for request retries

## 1.12.1 [2018-01-25]

- Fixed an issue where chunked uploader would not work with response streams from the request library
(0e7014561f9cd0f7f38f98536b3f0c3946231d2e)

## 1.12.0 [2018-01-11]

- Added support for [metadata template deletion](./docs/metadata.md#delete-metadata-template)

## 1.11.0 [2017-12-12]

- Added options to preserve file timestamps on [file upload](./docs/files.md#upload-a-file)
and to rename a file or preserve modification timestamp on [new version upload](./docs/files.md#upload-a-new-version-of-a-file)
- Added [Collaboration Whitelist](./docs/collaboration-whitelist.md) functionality to allow enterprise admins
to control which external users can collaborate on their content
- Added an option to Token Exchange to generate [annotator tokens](./docs/authentication.md#annotator-tokens) for use with Box View

## 1.10.1 [2017-11-28]

- Updated to jsonwebtoken@8.1.0 to fix an issue where some users were getting
an error when using App Auth

## 1.10.0 [2017-01-14]

- Added support for [Terms of Service](./docs/terms-of-service.md) endpoints
- Fixed a bug where receiving a collection without paging parameters from the API
would cause the SDK to throw an exception when using the `iterators` SDK option.
Now, this will return an iterator over the items returned by the API.
- Fixed a bug in Token Exchange where passing multiple scopes would result in an error
- Added support for [getting Representations info on a file](./docs/files.md#get-representation-info)

## 1.9.0 [2017-09-12]

- Fixed token methods to return bluebird Promises instead of native Promises
- Added support for the `notify` and `can_view_path` options on Collaborations

## 1.8.0 [2017-08-21]

- Added support for [Batch API](./docs/client.md#batch-api)
- Fixed a bug where the Event Stream would make more API calls than necessary,
potentially hitting Box API rate limits
- Added Promise support to methods on the SDK object
- Added Node.js version to the User-Agent header that the SDK sends
- Fixed a bug where using multiple Persistent Clients instances could cause some
clients to end up with expired tokens

## 1.7.0 [2017-07-19]

- Add support for passing IP to all token methods, and fixed a bug where a client's IP was not being correctly reported on token refreshes

## 1.6.0 [2017-06-23]

- Added [Recent Items](./docs/recent-items.md) support
- Updated app auth expiration time default value and validation

## 1.5.1 [2017-06-15]

- Revert deep-freezing Config properties, since it was causing errors

## 1.5.0 [2017-06-15]

- Added support for [Token Exchange](./docs/authentication.md#token-exchange),
which allows a client to get downscoped tokens suitable for passing to a browser
app or worker process.
- Ensured deeply-nested Config properties are immutable

## 1.4.2 [2017-05-22]

- Fixed `BoxSDK.getPreconfiguredInstance()` to configure webhook keys

## 1.4.1 [2017-05-22]

- Fixed `BoxSDK.getPreconfiguredInstance()` when app auth setttings are not populated

## 1.4.0 [2017-05-19]

- Added support for [file collaborations](./docs/collaborations.md#add-a-collaboration).
Users can now invite others to collaborate on single files.
See [the blog post](https://blog.box.com/blog/file-collaboration-api/) for more information.
- Fixed an issue where users were unable to use JWT Server Auth when their computers' clocks
were not synchronized with the Box API servers.
- All asynchronous client methods now return Promises in addition to taking a
(now-optional) callback parameter, so you can write more modern JS with the SDK.
- The SDK can now be preconfigured using a JSON blob that can be downloaded in the
Box Dev Console for JWT Server Authentication apps, making it easier to get started
developing!
- Added support for [chunked upload](./docs/files.md#chunked-upload), where a large
file can be uploaded one piece at a time.  This makes large file uploads much faster
and more reliable, since parts can be uploaded in parallel and failed parts can be
retried in isolation.
- Added an `is_confirmed` option to [email alias creation](./docs/users.md#add-email-alias) for
admins to auto-confirm the alias.
- Added support for the [Enterprise Events stream](./docs/events.md#enterprise-events).
- Added an option to have collections methods (e.g. `folders.getItems()`,
`enterprise.getUsers()`, etc) return [async iterators](./README.md#iterators) that will automatically
page through the collection.  This conforms to the [proposed async iteration spec](https://github.com/tc39/proposal-async-iteration),
which will eventually allow them to be used in ergonomic for-await-of loop syntax.

## 1.3.0 [2017-01-24]

- Added `BoxSDK.validateWebhookMessage()` and `client.webhooks.validateMessage()` for validating webhook messages from Box

## 1.2.0 [2016-12-12]

- Added methods for all API endpoints; we now have full API coverage :tada:
- Added support for renaming a file or folder on copy
- Added `client.asUser(userID)` and `client.asSelf()` to support making calls on behalf of managed users
- Fixed event streams so they don't go into an infinite error loop when auth expires
- Fixed an error where App Auth clients would not be able to authorize due to clock skew
- Fixed the `mdfilters` parameter in `client.search.query()` to support metadata search
- Cloned options objects to prevent modification of passed-in objects by the SDK
- Added better error messaging to the sample app

## 1.1.0 [2016-09-27]

- Added endpoint to get a file's tasks
- Fixed issues with stream uploads
- Improved performance of file uploads
- Added endpoints to delete files and folders from trash
- Added endpoint to get a trashed folder
- Upgraded request dependency to fix ReDoS vulnerability

## 1.0.0 [2016-07-13]

Initial release.<|MERGE_RESOLUTION|>--- conflicted
+++ resolved
@@ -1,27 +1,16 @@
 # Changelog
 
-<<<<<<< HEAD
-## MINOR
+## NEXT VERSION - MINOR (DATE)
+
+**New Features and Enhancements:**
+
+- Add support for search param to get shared link items ([#547](https://github.com/box/box-node-sdk/pull/547))
+
+## 1.34.3 (2020-10-02)
+
+**Bug Fixes:**
 
 - Upgrade ajv dependency ([#545](https://github.com/box/box-node-sdk/pull/545))
-- Add support for search param to get shared link items ([#547](https://github.com/box/box-node-sdk/pull/547))
-=======
-## NEXT VERSION (DATE)
-
-**New Features and Enhancements:**
-
-- 
-
-**Bug Fixes:**
-
-- 
-
-## 1.34.3 (2020-10-02)
-
-**Bug Fixes:**
-
-- Upgrade ajv dependency ([#545](https://github.com/box/box-node-sdk/pull/545))
->>>>>>> f9b4f16f
 
 ## 1.34.2 [2020-08-20]
 
