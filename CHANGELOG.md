# Changelog

## Next Release
<<<<<<< HEAD

- Add proxy support for `http`, `https`, `socks` and `pac` protocols ([#529](https://github.com/box/box-node-sdk/pull/529))
=======
- Add zip functionality ([#525](https://github.com/box/box-node-sdk/pull/525))
>>>>>>> 2f893577

## 1.33.0 [2020-06-25]

- Add path parameter sanitization ([#505](https://github.com/box/box-node-sdk/pull/505))
- Add support for all streams for uploading files ([#519](https://github.com/box/box-node-sdk/pull/519))

## 1.32.0 [2020-04-01]

- Temporarily removed Node 4 and Node 5 builds from Travis, due to tests not passing.  Will investigate, going forward ([#495](https://github.com/box/box-node-sdk/pull/495)).
- Fixed an issue where an error is thrown during a retry when a response is not returned by the previous call  ([#477](https://github.com/box/box-node-sdk/pull/477)).
- Added the ability to [query](./docs/metadata.md#query) Box items based on their metadata ([#487](https://github.com/box/box-node-sdk/pull/487)).

## 1.31.0 [2020-02-13]

- Fixed Authentication Request Retries
- Added marker-based paging for users endpoints
- Added `getNextMarker()` to PagingIterator to get the next marker

## 1.30.0 [2019-11-21]

- Deprecated Batch API methods
- Added support for [token exchange](./lib/box-client.js#L495) using shared links

## 1.29.1 [2019-08-22]

- Fixed an issue where JWT authentication requests could fail after being rate limited

## 1.29.0 [2019-04-25]

- Added convenience methods for setting metadata on [files](./docs/metadata.md#set-metadata-on-a-file)
  and [folders](./docs/metadata.md#set-metadata-on-a-folder) ([#376](https://github.com/box/box-node-sdk/pull/376))

## 1.28.0 [2019-03-28]

- Added methods for [moving](./docs/web-links.md#move-a-web-link) and [copying](./docs/web-links.md#move-a-web-link)
  weblinks, as well as [adding or removing from a collection](./docs/web-links.md#add-web-link-to-a-collection)

## 1.27.0 [2019-02-28]

- Added the trace ID from API response headers to error messages for easier debugging
- Added more safety checks in the error flow to protect against throwing when handling a malformed request
- Added support for [retrieving a user's avatar image](./docs/users.md#get-user-avatar)

## 1.26.2 [2019-02-22]

- Fixed an error where under high request rates, code in the error handling logic could throw when handling a
  malformed request

## 1.26.1 [2019-02-12]

- Fixed an error where some methods could throw an error when constructing an iterator

## 1.26.0 [2019-02-12]

- Added support for [replying to a comment](./docs/comments.md#reply-to-a-comment) (thanks @jpan-box!)
- Fixed an issue where calling `client.events.get()` could return an iterator that would only iterate over
  the first chunk of events.  This method will now always return the raw JSON data in order to enable manual
  paging.  For automatic paging through events, `client.events.getEventStream()` or
  `client.events.getEnterpriseEventStream()` should be used instead.

## 1.25.0 [2019-01-24]

- Added the `retryStrategy` config parameter to allow customizing how the SDK retries failing requests

## 1.24.1 [2019-01-11]

- Fixed an issue where token expiration was not being correctly handled

## 1.24.0 [2018-12-10]

- Added a configuration option for populating the first-party client analytics header information

## 1.23.0 [2018-11-21]

- Added an `etag` option to common file and folder methods to allow handling race conditions
    - [`client.files.update()`](./docs/files.md#update-a-files-information)
    - [`client.files.delete()`](./docs/files.md#delete-a-file)
    - [`client.files.deletePermanently()`](./docs/trash.md#delete-a-file-from-the-trash)
    - [`client.files.deleteVersion()`](./docs/files.md#delete-a-previous-file-version)
    - [`client.folders.update()`](./docs/folders.md#update-a-folders-information)
    - [`client.folders.delete()`](./docs/folders.md#delete-a-folder)
    - [`client.folders.deletePermanently()`](./docs/trash.md#delete-a-folder-from-the-trash)

## 1.22.1 [2018-11-15]

- Fixed an issue where retrying JWT auth token requests would sometimes fail due to a non-unique `jti` claim

## 1.22.0 [2018-09-17]

- Chunked Uploader methods now return promises for [simpler handling of chunked uploads](./docs/files.md#automatic-uploader)
- File attributes to set on the newly-uploaded file can now be
[passed via `options.fileAttributes`](./docs/files.md#automatic-uploader) when creating a Chunked Uploader

## 1.21.0 [2018-09-13]

- Added the ability to close an Event Stream by calling `eventStream.destroy()` (thanks @boneskull!)
- Improved error messages related to certain authentication failure cases

## 1.20.0 [2018-08-09]

- Added missing values to the `client.webhooks.triggerTypes` enum (thanks @MathersMax!)
- Added support for [Metadata Cascade Policies](./docs/metadata.md#create-cascade-policy)

## 1.19.0 [2018-06-14]

- Added `generateRepresentations` option to [`files.getRepresentationContent()`](./docs/files.md#get-representation-content)

## 1.18.0 [2018-05-24]

- Updated dependencies to resolve potential security issues:
    - `request@2.87.0`
    - Transitive dependencies of `jsonwebtoken@8.2.1`
- Added a static `BoxSDK.getBasicClient()` method to enable creating a client without needing
to specify a client ID and secret (thanks to @cbetta)

## 1.17.0 [2018-05-10]

- Updated dependencies: `request@2.85.0`, `jsonwebtoken@8.2.1`
- Added support for [Storage Policies](./docs/storage-policies.md)
- Added the option to use a Token Store for caching tokens with App Auth using JWT

## 1.16.1 [2018-04-26]

- Fixed a bug where metadata template deletion would not properly return results via callback

## 1.16.0 [2018-04-10]

- Added support for [assigning Retention Policies to Metadata Templates](https://github.com/box/box-node-sdk/blob/master/docs/retention-policies.md#assign-retention-policy)

## 1.15.0 [2018-03-29]

- Fixed [`client.webhooks.validateMessage() and `sdk.validateWebhookMessage()`](https://github.com/box/box-node-sdk/blob/master/docs/webhooks.md#validate-a-webhook-message)
to accept the request body as an `Object`
- Fixed `sdk.configure()` to correct reconfigure all options
- Improved error messages for API errors and added the request object as `error.request` for easier debugging

## 1.14.1 [2018-03-13]

- Fixed a bug when `files.getReadStream()` was called with null options

## 1.14.0 [2018-03-12]

- Added support for [getting a metadata template by ID](./docs/metadata.md#get-by-id)
- Added a `byteRange` option to [file download](./docs/files.md#download-a-file) to support partial file download
- Improved error messages when using promises and in authentication flows

## 1.13.0 [2018-03-01]

- Added support for getting a [stream of file representation contents](./docs/files.md#get-representation-content)
- Switched to using exponential backoff for request retries

## 1.12.1 [2018-01-25]

- Fixed an issue where chunked uploader would not work with response streams from the request library
(0e7014561f9cd0f7f38f98536b3f0c3946231d2e)

## 1.12.0 [2018-01-11]

- Added support for [metadata template deletion](./docs/metadata.md#delete-metadata-template)

## 1.11.0 [2017-12-12]

- Added options to preserve file timestamps on [file upload](./docs/files.md#upload-a-file)
and to rename a file or preserve modification timestamp on [new version upload](./docs/files.md#upload-a-new-version-of-a-file)
- Added [Collaboration Whitelist](./docs/collaboration-whitelist.md) functionality to allow enterprise admins
to control which external users can collaborate on their content
- Added an option to Token Exchange to generate [annotator tokens](./docs/authentication.md#annotator-tokens) for use with Box View

## 1.10.1 [2017-11-28]

- Updated to jsonwebtoken@8.1.0 to fix an issue where some users were getting
an error when using App Auth

## 1.10.0 [2017-01-14]

- Added support for [Terms of Service](./docs/terms-of-service.md) endpoints
- Fixed a bug where receiving a collection without paging parameters from the API
would cause the SDK to throw an exception when using the `iterators` SDK option.
Now, this will return an iterator over the items returned by the API.
- Fixed a bug in Token Exchange where passing multiple scopes would result in an error
- Added support for [getting Representations info on a file](./docs/files.md#get-representation-info)

## 1.9.0 [2017-09-12]

- Fixed token methods to return bluebird Promises instead of native Promises
- Added support for the `notify` and `can_view_path` options on Collaborations

## 1.8.0 [2017-08-21]

- Added support for [Batch API](./docs/client.md#batch-api)
- Fixed a bug where the Event Stream would make more API calls than necessary,
potentially hitting Box API rate limits
- Added Promise support to methods on the SDK object
- Added Node.js version to the User-Agent header that the SDK sends
- Fixed a bug where using multiple Persistent Clients instances could cause some
clients to end up with expired tokens

## 1.7.0 [2017-07-19]

- Add support for passing IP to all token methods, and fixed a bug where a client's IP was not being correctly reported on token refreshes

## 1.6.0 [2017-06-23]

- Added [Recent Items](./docs/recent-items.md) support
- Updated app auth expiration time default value and validation

## 1.5.1 [2017-06-15]

- Revert deep-freezing Config properties, since it was causing errors

## 1.5.0 [2017-06-15]

- Added support for [Token Exchange](./docs/authentication.md#token-exchange),
which allows a client to get downscoped tokens suitable for passing to a browser
app or worker process.
- Ensured deeply-nested Config properties are immutable

## 1.4.2 [2017-05-22]

- Fixed `BoxSDK.getPreconfiguredInstance()` to configure webhook keys

## 1.4.1 [2017-05-22]

- Fixed `BoxSDK.getPreconfiguredInstance()` when app auth setttings are not populated

## 1.4.0 [2017-05-19]

- Added support for [file collaborations](./docs/collaborations.md#add-a-collaboration).
Users can now invite others to collaborate on single files.
See [the blog post](https://blog.box.com/blog/file-collaboration-api/) for more information.
- Fixed an issue where users were unable to use JWT Server Auth when their computers' clocks
were not synchronized with the Box API servers.
- All asynchronous client methods now return Promises in addition to taking a
(now-optional) callback parameter, so you can write more modern JS with the SDK.
- The SDK can now be preconfigured using a JSON blob that can be downloaded in the
Box Dev Console for JWT Server Authentication apps, making it easier to get started
developing!
- Added support for [chunked upload](./docs/files.md#chunked-upload), where a large
file can be uploaded one piece at a time.  This makes large file uploads much faster
and more reliable, since parts can be uploaded in parallel and failed parts can be
retried in isolation.
- Added an `is_confirmed` option to [email alias creation](./docs/users.md#add-email-alias) for
admins to auto-confirm the alias.
- Added support for the [Enterprise Events stream](./docs/events.md#enterprise-events).
- Added an option to have collections methods (e.g. `folders.getItems()`,
`enterprise.getUsers()`, etc) return [async iterators](./README.md#iterators) that will automatically
page through the collection.  This conforms to the [proposed async iteration spec](https://github.com/tc39/proposal-async-iteration),
which will eventually allow them to be used in ergonomic for-await-of loop syntax.

## 1.3.0 [2017-01-24]

- Added `BoxSDK.validateWebhookMessage()` and `client.webhooks.validateMessage()` for validating webhook messages from Box

## 1.2.0 [2016-12-12]

- Added methods for all API endpoints; we now have full API coverage :tada:
- Added support for renaming a file or folder on copy
- Added `client.asUser(userID)` and `client.asSelf()` to support making calls on behalf of managed users
- Fixed event streams so they don't go into an infinite error loop when auth expires
- Fixed an error where App Auth clients would not be able to authorize due to clock skew
- Fixed the `mdfilters` parameter in `client.search.query()` to support metadata search
- Cloned options objects to prevent modification of passed-in objects by the SDK
- Added better error messaging to the sample app

## 1.1.0 [2016-09-27]

- Added endpoint to get a file's tasks
- Fixed issues with stream uploads
- Improved performance of file uploads
- Added endpoints to delete files and folders from trash
- Added endpoint to get a trashed folder
- Upgraded request dependency to fix ReDoS vulnerability

## 1.0.0 [2016-07-13]

Initial release.<|MERGE_RESOLUTION|>--- conflicted
+++ resolved
@@ -1,12 +1,9 @@
 # Changelog
 
 ## Next Release
-<<<<<<< HEAD
-
+
+- Add zip functionality ([#525](https://github.com/box/box-node-sdk/pull/525))
 - Add proxy support for `http`, `https`, `socks` and `pac` protocols ([#529](https://github.com/box/box-node-sdk/pull/529))
-=======
-- Add zip functionality ([#525](https://github.com/box/box-node-sdk/pull/525))
->>>>>>> 2f893577
 
 ## 1.33.0 [2020-06-25]
 
