--- conflicted
+++ resolved
@@ -537,11 +537,7 @@
 					formData: null
 				},
 				numMaxRetries: 1,
-<<<<<<< HEAD
-				retryIntervalMS: 100,
-=======
-				retryIntervalMS: 50,
->>>>>>> ed99295c
+        retryIntervalMS: 100,
 			});
 			requestStub.yieldsAsync(null, responseInfo1);
 			sandbox.stub(eventBusFake, 'emit').withArgs('response');
