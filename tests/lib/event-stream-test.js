/**
 * @fileoverview Event Stream Tests
 */
'use strict';

// ------------------------------------------------------------------------------
// Requirements
// ------------------------------------------------------------------------------
var sinon = require('sinon'),
	mockery = require('mockery'),
	assert = require('chai').assert,
	Readable = require('stream').Readable,
	Promise = require('bluebird'),
	leche = require('leche');

var BoxClient = require('../../lib/box-client'),
	Events = require('../../lib/managers/events');

// ------------------------------------------------------------------------------
// Helpers
// ------------------------------------------------------------------------------
var sandbox = sinon.sandbox.create(),
	boxClientFake,
	EventStream,
	eventStream,
	clock,
	MODULE_FILE_PATH = '../../lib/event-stream';

// ------------------------------------------------------------------------------
// Tests
// ------------------------------------------------------------------------------

describe('EventStream', function() {

	var TEST_STREAM_POSITION = '76592376495823';

	beforeEach(function() {

		clock = sandbox.useFakeTimers();

		boxClientFake = leche.fake(BoxClient.prototype);
		boxClientFake.events = leche.fake(Events.prototype);

		mockery.enable({
			warnOnUnregistered: false
		});
		mockery.registerAllowable(MODULE_FILE_PATH, true);

		EventStream = require(MODULE_FILE_PATH);
		eventStream = new EventStream(boxClientFake, TEST_STREAM_POSITION);
	});

	afterEach(function() {
		clock.restore();
		sandbox.verifyAndRestore();
		mockery.deregisterAll();
		mockery.disable();
	});

	describe('constructor', function() {

		it('should set client and stream position on the instance when called', function() {

			assert.propertyVal(eventStream, '_client', boxClientFake);
			assert.propertyVal(eventStream, '_streamPosition', TEST_STREAM_POSITION);
		});

		it('should create an instance of readable stream when called', function() {

			assert.instanceOf(eventStream, Readable);
		});

		it('should use default options when no options are passed', function() {

			assert.deepPropertyVal(eventStream, '_options.fetchInterval', 1000);
			assert.deepPropertyVal(eventStream, '_options.retryDelay', 1000);
		});

		it('should set options when options are passed', function() {

			var options = {
				fetchInterval: 20000
			};
			var customEventStream = new EventStream(boxClientFake, TEST_STREAM_POSITION, options);

			assert.deepPropertyVal(customEventStream, '_options.fetchInterval', 20000);
			assert.deepPropertyVal(eventStream, '_options.retryDelay', 1000);
		});

	});

	describe('getLongPollInfo()', function() {

		it('should make API call and set long poll info when called', function() {

			var longPollInfo = {url: 'https://realtime.box.com/blah'};
			sandbox.stub(eventStream, 'doLongPoll');
			sandbox.mock(boxClientFake.events).expects('getLongPollInfo').returns(Promise.resolve(longPollInfo));

			return eventStream.getLongPollInfo()
				.then(() => {
					assert.propertyVal(eventStream, '_longPollInfo', longPollInfo);
					assert.propertyVal(eventStream, '_longPollRetries', 0);
				});
		});

		it('should reset the number of long poll retries when API call is successful', function() {

			var longPollInfo = {url: 'https://realtime.box.com/blah'};
			eventStream._longPollRetries = 2;

			sandbox.stub(eventStream, 'doLongPoll');
			sandbox.stub(boxClientFake.events, 'getLongPollInfo').returns(Promise.resolve(longPollInfo));

			return eventStream.getLongPollInfo()
				.then(() => {
					assert.propertyVal(eventStream, '_longPollRetries', 0);
				});
		});

		it('should call doLongPoll() when the API call is successful', function() {

			var longPollInfo = {url: 'https://realtime.box.com/blah'};

			sandbox.stub(boxClientFake.events, 'getLongPollInfo').returns(Promise.resolve(longPollInfo));
			sandbox.mock(eventStream).expects('doLongPoll');

			return eventStream.getLongPollInfo();
		});

		it('should emit error event when API call fails', function() {

			var apiError = new Error('API fail');
			sandbox.stub(eventStream, 'doLongPoll');
			sandbox.stub(boxClientFake.events, 'getLongPollInfo').returns(Promise.reject(apiError));
			sandbox.mock(eventStream).expects('emit').withArgs('error', apiError);

			return eventStream.getLongPollInfo();
		});

		it('should retry getLongPollInfo() after delay when API call fails', function() {

			var apiError = new Error('API fail');
			sandbox.stub(eventStream, 'doLongPoll');
			sandbox.stub(eventStream, 'emit');
			sandbox.stub(boxClientFake.events, 'getLongPollInfo').returns(Promise.reject(apiError));

			return eventStream.getLongPollInfo()
				.then(() => {
					sandbox.mock(eventStream).expects('getLongPollInfo');
					clock.tick(1000);
				});
		});

		it('should not retry getLongPollInfo() when API call fails with auth error', function() {

			var apiError = new Error('API fail');
			apiError.authExpired = true;
			sandbox.stub(eventStream, 'doLongPoll');
			sandbox.stub(eventStream, 'emit');
			sandbox.stub(boxClientFake.events, 'getLongPollInfo').returns(Promise.reject(apiError));


			return eventStream.getLongPollInfo()
				.then(() => {
					sandbox.mock(eventStream).expects('getLongPollInfo').never();
					clock.tick(1000);
				});
		});
	});

	describe('doLongPoll()', function() {

		var TEST_LONG_POLL_URL = 'https://realtime.box.com/channel',
			TEST_RETRY_TIMEOUT = 610,
			TEST_MAX_RETRIES = 10;

		beforeEach(function() {

			eventStream._longPollInfo = {
				url: TEST_LONG_POLL_URL,
				max_retries: TEST_MAX_RETRIES,
				retry_timeout: TEST_RETRY_TIMEOUT
			};
		});

		it('should get new long poll information when over the max number of retries', function() {

			sandbox.mock(eventStream).expects('getLongPollInfo');
			sandbox.mock(boxClientFake).expects('get').never();

			eventStream._longPollRetries = TEST_MAX_RETRIES + 1;

			return eventStream.doLongPoll();
		});

		it('should make long poll request with correct query params when called', function() {

			eventStream._longPollInfo.url = 'https://realtime/poll?foo=bar';

			var expectedQS = {
				foo: 'bar',
				stream_position: TEST_STREAM_POSITION
			};

			sandbox.stub(boxClientFake, 'wrapWithDefaultHandler').returnsArg(0);
			sandbox.mock(boxClientFake).expects('get')
				.withArgs('https://realtime/poll', sinon.match({
					timeout: TEST_RETRY_TIMEOUT * 1000,
					qs: sinon.match(expectedQS)
				}))
				.returns(Promise.resolve({}));

			return eventStream.doLongPoll();
		});

		it('should increment the number of long poll retries when called', function() {

			eventStream._longPollRetries = 4;

			sandbox.stub(boxClientFake, 'get').returns(Promise.resolve({}));
			sandbox.stub(boxClientFake, 'wrapWithDefaultHandler').returnsArg(0);

			eventStream.doLongPoll();
			assert.propertyVal(eventStream, '_longPollRetries', 5);
		});

		it('should reset long poll process after delay when API call returns error', function() {

			var apiError = new Error('Oops');
			sandbox.stub(boxClientFake, 'wrapWithDefaultHandler').returnsArg(0);
			sandbox.stub(boxClientFake, 'get').returns(Promise.reject(apiError));
			sandbox.mock(eventStream).expects('getLongPollInfo');

			return eventStream.doLongPoll().then(() => {
				clock.tick(1000);
			});
		});

		it('should reset long poll process immediately when API call returns reconnect message', function() {

			sandbox.stub(boxClientFake, 'wrapWithDefaultHandler').returnsArg(0);
			sandbox.stub(boxClientFake, 'get').returns(Promise.resolve({
				message: 'reconnect'
			}));
			sandbox.mock(eventStream).expects('getLongPollInfo');

			return eventStream.doLongPoll();
		});

		it('should retry long poll when API call returns unknown message', function() {

			sandbox.stub(boxClientFake, 'wrapWithDefaultHandler').returnsArg(0);
			sandbox.stub(boxClientFake, 'get').returns(Promise.resolve({
				message: 'what?'
			}));
			sandbox.mock(eventStream).expects('doLongPoll');

			return eventStream.doLongPoll();
		});

		it('should fetch new events when the API call returns new changes', function() {

			sandbox.stub(boxClientFake, 'wrapWithDefaultHandler').returnsArg(0);
			sandbox.stub(boxClientFake, 'get').returns(Promise.resolve({
				message: 'new_change'
			}));
			sandbox.mock(eventStream).expects('fetchEvents');

			return eventStream.doLongPoll();
		});

	});

	describe('fetchEvents()', function() {

		var fakeEvents;

		beforeEach(function() {

			fakeEvents = {
				entries: []
			};
		});

		it('should make API call to get events from current stream position when called', function() {

			sandbox.mock(boxClientFake.events).expects('get')
				.withArgs(sinon.match({
					stream_position: TEST_STREAM_POSITION,
					limit: 500
				}))
				.returns(Promise.resolve(fakeEvents));

			eventStream.fetchEvents();
		});

		it('should emit error event when the API call fails', function() {

			var apiError = new Error('Whoops');
			sandbox.stub(boxClientFake.events, 'get').returns(Promise.reject(apiError));
			sandbox.mock(eventStream).expects('emit').withArgs('error', apiError);

			eventStream.fetchEvents();
		});

		it('should reset long poll process after delay when the API call fails', function() {

			var apiError = new Error('Whoops');
			sandbox.stub(boxClientFake.events, 'get').returns(Promise.reject(apiError));
			sandbox.stub(eventStream, 'emit');

			return eventStream.fetchEvents().then(() => {
				sandbox.mock(eventStream).expects('getLongPollInfo');
				clock.tick(1000);
			});
		});

		it('should re-poll when API call does not return any events', function() {

			sandbox.stub(boxClientFake.events, 'get').returns(Promise.resolve({
				chunk_size: 0,
				next_stream_position: TEST_STREAM_POSITION
			}));
			sandbox.mock(eventStream).expects('doLongPoll');

			return eventStream.fetchEvents();
		});

		it('should re-poll when API call does not return next stream position', function() {

			sandbox.stub(boxClientFake.events, 'get').returns(Promise.resolve({
				chunk_size: 1,
				entries: [
					{type: 'event'}
				]
			}));
			sandbox.mock(eventStream).expects('doLongPoll');

			return eventStream.fetchEvents();
		});

		it('should set next stream position when API call is successful', function() {

			var newStreamPosition = '5263748952387465';
			sandbox.stub(boxClientFake.events, 'get').returns(Promise.resolve({
				entries: [
					{type: 'event'}
				],
				next_stream_position: newStreamPosition
			}));
			sandbox.stub(eventStream, 'push');

			return eventStream.fetchEvents().then(() => {
				assert.propertyVal(eventStream, '_streamPosition', newStreamPosition);
			});
		});

		it('should pause stream and push new events into the stream when API call is successful', function() {

			var event = {
				type: 'event',
				event_id: '783964872'
			};
			sandbox.stub(boxClientFake.events, 'get').returns(Promise.resolve({
				entries: [event],
				next_stream_position: TEST_STREAM_POSITION
			}));
			sandbox.mock(eventStream).expects('pause');
			sandbox.mock(eventStream).expects('push').withArgs(event);

			return eventStream.fetchEvents();
		});

		it('should resume stream after pushing new events when stream was flowing', function() {

			var event = {
				type: 'event',
				event_id: '783964872'
			};
			sandbox.stub(boxClientFake.events, 'get').returns(Promise.resolve({
				entries: [event],
				next_stream_position: TEST_STREAM_POSITION
			}));
			sandbox.mock(eventStream).expects('push').withArgs(event);
			sandbox.mock(eventStream).expects('resume');

			return eventStream.fetchEvents();
		});

		it('should not resume stream after pushing new events when stream was already paused', function() {

			var event = {
				type: 'event',
				event_id: '783964872'
			};
			sandbox.stub(boxClientFake.events, 'get').returns(Promise.resolve({
				entries: [event],
				next_stream_position: TEST_STREAM_POSITION
			}));
			sandbox.mock(eventStream).expects('push').withArgs(event);
			sandbox.mock(eventStream).expects('resume').never();

			eventStream.pause();
			return eventStream.fetchEvents();
		});

		it('should deduplicate events when the API returns duplicate events', function() {

			var duplicateEventID = '783964872';
			var duplicateEvent = {
				type: 'event',
				event_id: duplicateEventID
			};
			var newEvent = {
				type: 'event',
				event_id: '987655'
			};

			eventStream._dedupHash[duplicateEventID] = true;

			sandbox.stub(boxClientFake.events, 'get').returns(Promise.resolve({
				entries: [duplicateEvent, newEvent],
				next_stream_position: TEST_STREAM_POSITION
			}));
			sandbox.mock(eventStream).expects('push').once().withArgs(newEvent);

			return eventStream.fetchEvents();
		});

		it('should re-poll when the API returns no non-duplicate events', function() {

			var duplicateEventID = '783964872';
			var duplicateEvent = {
				type: 'event',
				event_id: duplicateEventID
			};

			eventStream._dedupHash[duplicateEventID] = true;

			sandbox.stub(boxClientFake.events, 'get').returns(Promise.resolve({
				entries: [duplicateEvent],
				next_stream_position: TEST_STREAM_POSITION
			}));
			sandbox.mock(eventStream).expects('push').never();
			sandbox.mock(eventStream).expects('doLongPoll');

			return eventStream.fetchEvents();
		});

		it('should set event IDs for deduplication when API returns new events', function() {

			var eventID = '783964872';
			var event = {
				type: 'event',
				event_id: eventID
			};

			sandbox.stub(boxClientFake.events, 'get').returns(Promise.resolve({
				entries: [event],
				next_stream_position: TEST_STREAM_POSITION
			}));
			sandbox.stub(eventStream, 'push');

<<<<<<< HEAD
			eventStream.fetchEvents();

			assert.nestedPropertyVal(eventStream, '_dedupHash.' + eventID, true);
=======
			return eventStream.fetchEvents()
				.then(() => {
					assert.deepPropertyVal(eventStream, '_dedupHash.' + eventID, true);
				});
>>>>>>> 2103377a
		});

		it('should clean up the deduplication filter when it reaches its maximum size', function() {

			for (var i = 1; i <= 5000; i++) {
				eventStream._dedupHash[i] = true;
			}

			sandbox.stub(boxClientFake.events, 'get').returns(Promise.resolve({
				entries: [{type: 'event', event_id: '73469587263'}],
				next_stream_position: TEST_STREAM_POSITION
			}));
			sandbox.stub(eventStream, 'push');
			sandbox.mock(eventStream).expects('cleanupDedupFilter');

			return eventStream.fetchEvents();
		});

		it('should delay successive calls to be rate limited when called', function() {

			sandbox.mock(boxClientFake.events).expects('get').once()
				.withArgs(sinon.match({
					stream_position: TEST_STREAM_POSITION,
					limit: 500
				}))
				.returns(Promise.resolve(fakeEvents));

			eventStream.fetchEvents();
			eventStream.fetchEvents();
		});

	});

	describe('cleanupDedupFilter()', function() {

		it('should remove events not in the latest set from deduplication filter when called', function() {

			eventStream._dedupHash['123'] = true;
			eventStream._dedupHash['456'] = true;

			var latestEvents = [{
				type: 'event',
				event_id: '456'
			}];

			eventStream.cleanupDedupFilter(latestEvents);

			assert.notNestedProperty(eventStream, '_dedupHash.123');
			assert.nestedPropertyVal(eventStream, '_dedupHash.456', true);
		});
	});

});<|MERGE_RESOLUTION|>--- conflicted
+++ resolved
@@ -72,8 +72,8 @@
 
 		it('should use default options when no options are passed', function() {
 
-			assert.deepPropertyVal(eventStream, '_options.fetchInterval', 1000);
-			assert.deepPropertyVal(eventStream, '_options.retryDelay', 1000);
+			assert.nestedPropertyVal(eventStream, '_options.fetchInterval', 1000);
+			assert.nestedPropertyVal(eventStream, '_options.retryDelay', 1000);
 		});
 
 		it('should set options when options are passed', function() {
@@ -83,8 +83,8 @@
 			};
 			var customEventStream = new EventStream(boxClientFake, TEST_STREAM_POSITION, options);
 
-			assert.deepPropertyVal(customEventStream, '_options.fetchInterval', 20000);
-			assert.deepPropertyVal(eventStream, '_options.retryDelay', 1000);
+			assert.nestedPropertyVal(customEventStream, '_options.fetchInterval', 20000);
+			assert.nestedPropertyVal(eventStream, '_options.retryDelay', 1000);
 		});
 
 	});
@@ -462,16 +462,10 @@
 			}));
 			sandbox.stub(eventStream, 'push');
 
-<<<<<<< HEAD
-			eventStream.fetchEvents();
-
-			assert.nestedPropertyVal(eventStream, '_dedupHash.' + eventID, true);
-=======
 			return eventStream.fetchEvents()
 				.then(() => {
-					assert.deepPropertyVal(eventStream, '_dedupHash.' + eventID, true);
+					assert.nestedPropertyVal(eventStream, '_dedupHash.' + eventID, true);
 				});
->>>>>>> 2103377a
 		});
 
 		it('should clean up the deduplication filter when it reaches its maximum size', function() {
