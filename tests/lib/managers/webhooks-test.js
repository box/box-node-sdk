--- conflicted
+++ resolved
@@ -254,8 +254,6 @@
 				assert.equal(data, response);
 				done();
 			});
-<<<<<<< HEAD
-=======
 		});
 
 		it('should return promise resolving to results when called', function() {
@@ -284,7 +282,6 @@
 
 			assert.equal(Webhooks.primarySignatureKey, PRIMARY_SIGNATURE_KEY);
 			assert.equal(null, Webhooks.secondarySignatureKey);
->>>>>>> 26c6c659
 		});
 
 		it('should return promise resolving to results when called', function() {
