/**
 * @fileoverview Files Manager Tests
 */
'use strict';

// ------------------------------------------------------------------------------
// Requirements
// ------------------------------------------------------------------------------
var assert = require('chai').assert,
	sinon = require('sinon'),
	mockery = require('mockery'),
	Promise = require('bluebird'),
	leche = require('leche');

var BoxClient = require('../../../lib/box-client');


// ------------------------------------------------------------------------------
// Helpers
// ------------------------------------------------------------------------------
var sandbox = sinon.sandbox.create(),
	boxClientFake,
	Files,
	files,
	ChunkedUploaderStub,
	testQS = { testQSKey: 'testQSValue' },
	testBody = { my: 'body' },
	testParamsWithBody,
	testParamsWithQs,
	FILE_ID = '1234',
	FILE_VERSION_ID = '5678',
	MODULE_FILE_PATH = '../../../lib/managers/files';


// ------------------------------------------------------------------------------
// Tests
// ------------------------------------------------------------------------------

describe('Files', function() {

	beforeEach(function() {
		// Setup Environment
		boxClientFake = leche.fake(BoxClient.prototype);
		boxClientFake._uploadBaseURL = 'https://upload-base/2.1';
		testParamsWithBody = {body: testBody};
		testParamsWithQs = {qs: testQS};
		ChunkedUploaderStub = sandbox.stub();
		// Register Mocks
		mockery.enable({
			warnOnUnregistered: false
		});
		mockery.registerMock('../chunked-uploader', ChunkedUploaderStub);
		// Setup File Under Test
		mockery.registerAllowable(MODULE_FILE_PATH, true);
		Files = require(MODULE_FILE_PATH);
		files = new Files(boxClientFake);
	});

	afterEach(function() {
		sandbox.verifyAndRestore();
		mockery.deregisterAll();
		mockery.disable();
	});

	describe('get()', function() {
		it('should make GET request to get file info when called', function() {
			sandbox.stub(boxClientFake, 'wrapWithDefaultHandler').returnsArg(0);
			sandbox.mock(boxClientFake).expects('get')
				.withArgs('/files/1234', testParamsWithQs);
			files.get(FILE_ID, testQS);
		});

		it('should wrap with default handler when called', function() {

			sandbox.stub(boxClientFake, 'get').returns(Promise.resolve());
			sandbox.mock(boxClientFake).expects('wrapWithDefaultHandler')
				.withArgs(boxClientFake.get)
				.returnsArg(0);
			files.get(FILE_ID, testQS);
		});

		it('should pass results to callback when callback is present', function(done) {

			var response = {};
			sandbox.stub(boxClientFake, 'wrapWithDefaultHandler').returnsArg(0);
			sandbox.stub(boxClientFake, 'get').yieldsAsync(null, response);
			files.get(FILE_ID, testQS, function(err, data) {

				assert.ifError(err);
				assert.equal(data, response);
				done();
			});
		});

		it('should return promise resolving to results when called', function() {

			var response = {};
			sandbox.stub(boxClientFake, 'wrapWithDefaultHandler').returnsArg(0);
			sandbox.stub(boxClientFake, 'get').returns(Promise.resolve(response));
			return files.get(FILE_ID, testQS)
				.then(data => assert.equal(data, response));
		});
	});

	describe('getDownloadURL()', function() {

		it('should make GET request to get file download when called', function() {
			var response = {
				statusCode: 302,
				headers: {
					location: 'box.com/somedownloadurl'
				}
			};
			sandbox.mock(boxClientFake).expects('get')
				.withArgs('/files/1234/content', testParamsWithQs)
				.returns(Promise.resolve(response));
			files.getDownloadURL(FILE_ID, testQS);
		});

		it('should call callback with the download URL when a 302 FOUND response is returned', function(done) {
			var response = {
				statusCode: 302,
				headers: {
					location: 'box.com/somedownloadurl'
				}
			};
			sandbox.stub(boxClientFake, 'get').returns(Promise.resolve(response));
			files.getDownloadURL(FILE_ID, testQS, function(err, location) {
				assert.ifError(err);
				assert.strictEqual(location, response.headers.location, 'location header is returned');
				done();
			});
		});

		it('should return a promise resolving to the download URL when a 302 FOUND response is returned', function() {
			var response = {
				statusCode: 302,
				headers: {
					location: 'box.com/somedownloadurl'
				}
			};
			sandbox.stub(boxClientFake, 'get').returns(Promise.resolve(response));
			return files.getDownloadURL(FILE_ID, testQS)
				.then(location => {
					assert.strictEqual(location, response.headers.location, 'location header is returned');
				});
		});

		it('should call callback with an error when a 202 ACCEPTED response is returned', function(done) {
			var response = {statusCode: 202};

			sandbox.stub(boxClientFake, 'get').returns(Promise.resolve(response));
			files.getDownloadURL(FILE_ID, testQS, function(err) {
				assert.instanceOf(err, Error);
				assert.strictEqual(err.statusCode, response.statusCode);
				done();
			});
		});

		it('should return a promise that rejects when a 202 ACCEPTED response is returned', function() {
			var response = {statusCode: 202};

			sandbox.stub(boxClientFake, 'get').returns(Promise.resolve(response));
			return files.getDownloadURL(FILE_ID, testQS)
				.catch(err => {
					assert.instanceOf(err, Error);
					assert.strictEqual(err.statusCode, response.statusCode);
				});
		});

		it('should call callback with an error when the API call does not succeed', function(done) {

			var apiError = new Error('ECONNRESET');
			sandbox.stub(boxClientFake, 'get').returns(Promise.reject(apiError));

			files.getDownloadURL(FILE_ID, testQS, function(err) {
				assert.equal(err, apiError);
				done();
			});
		});

		it('should return a promise that rejects when the API call does not succeed', function() {

			var apiError = new Error('ECONNRESET');
			sandbox.stub(boxClientFake, 'get').returns(Promise.reject(apiError));

			return files.getDownloadURL(FILE_ID, testQS)
				.catch(err => {
					assert.equal(err, apiError);
				});
		});

		it('should call callback with unexpected response error when the API returns unknown status code', function() {
			var response = {statusCode: 403};

			sandbox.stub(boxClientFake, 'get').returns(Promise.resolve(response));
			files.getDownloadURL(FILE_ID, testQS)
				.catch(err => {
					assert.instanceOf(err, Error);
					assert.strictEqual(err.statusCode, response.statusCode);
				});
		});
	});

	describe('getReadStream()', function() {

		it('should get file download URL when called', function() {
			sandbox.mock(files).expects('getDownloadURL')
				.withArgs(FILE_ID, testQS)
				.returns(Promise.resolve('https://download.url'));
			sandbox.stub(boxClientFake, 'get');
			files.getReadStream(FILE_ID, testQS);
		});

		it('should make streaming request to file download request when called', function() {

			var downloadURL = 'https://dl.boxcloud.com/adjhgliwenrgiuwndfgjinsdf';

			sandbox.stub(files, 'getDownloadURL').returns(Promise.resolve(downloadURL));
			sandbox.mock(boxClientFake).expects('get')
				.withArgs(downloadURL, {streaming: true});
			files.getReadStream(FILE_ID, testQS);
		});

		it('should call callback with the read stream when callback is passed', function(done) {

			var downloadURL = 'https://dl.boxcloud.com/adjhgliwenrgiuwndfgjinsdf';

			var stream = {};

			sandbox.stub(files, 'getDownloadURL').returns(Promise.resolve(downloadURL));
			sandbox.stub(boxClientFake, 'get').returns(Promise.resolve(stream));
			files.getReadStream(FILE_ID, testQS, function(err, data) {

				assert.ifError(err);
				assert.equal(data, stream);
				done();
			});
		});

		it('should return promise resolving to the read stream when callback is passed', function() {

			var downloadURL = 'https://dl.boxcloud.com/adjhgliwenrgiuwndfgjinsdf';

			var stream = {};

			sandbox.stub(files, 'getDownloadURL').returns(Promise.resolve(downloadURL));
			sandbox.stub(boxClientFake, 'get').returns(Promise.resolve(stream));
			return files.getReadStream(FILE_ID, testQS)
				.then(data => {
					assert.equal(data, stream);
				});
		});
	});

	describe('getThumbnail()', function() {

		var expectedThumbnailParams = {qs: testQS, json: false};

		it('should make GET request to get file download when called', function() {

			var response = {
				statusCode: 200
			};
			sandbox.mock(boxClientFake).expects('get')
				.withArgs('/files/1234/thumbnail.png', expectedThumbnailParams)
				.returns(Promise.resolve(response));
			files.getThumbnail(FILE_ID, testQS);
		});

		it('should call callback with the thumbnail file when a 200 OK response is returned', function(done) {
			var fileData = 'thisistheimagefile! 0101010110111011',
				response = {statusCode: 200, body: fileData};

			sandbox.stub(boxClientFake, 'get').returns(Promise.resolve(response));

			files.getThumbnail(FILE_ID, testQS, function(err, data) {
				assert.ifError(err);
				assert.deepEqual(data, {statusCode: 200, file: fileData});
				done();
			});
		});

		it('should return a promise resolving to the thumbnail file when a 200 OK response is returned', function() {
			var fileData = 'thisistheimagefile! 0101010110111011',
				response = {statusCode: 200, body: fileData};

			sandbox.stub(boxClientFake, 'get').returns(Promise.resolve(response));

			return files.getThumbnail(FILE_ID, testQS)
				.then(data => {
					assert.deepEqual(data, {statusCode: 200, file: fileData});
				});
		});

		it('should call callback with the placeholder location when a 202 ACCEPTED response is returned', function(done) {
			var placeholderURL = 'https://someplaceholderthumbnail.png',
				response = {
					statusCode: 202,
					headers: {
						location: placeholderURL
					}
				};
			sandbox.stub(boxClientFake, 'get').returns(Promise.resolve(response));
			files.getThumbnail(FILE_ID, testQS, function(err, data) {
				assert.ifError(err);
				assert.deepEqual(data, { statusCode: 202, location: placeholderURL});
				done();
			});
		});

		it('should return a promise resolving to the placeholder location when a 202 ACCEPTED response is returned', function() {
			var placeholderURL = 'https://someplaceholderthumbnail.png',
				response = {
					statusCode: 202,
					headers: {
						location: placeholderURL
					}
				};
			sandbox.stub(boxClientFake, 'get').returns(Promise.resolve(response));
			return files.getThumbnail(FILE_ID, testQS)
				.then(data => {
					assert.deepEqual(data, { statusCode: 202, location: placeholderURL});
				});
		});

		it('should call callback with the placeholder location when a 302 FOUND response is returned', function(done) {
			var placeholderURL = 'https://someplaceholderthumbnail.png',
				response = {
					statusCode: 302,
					headers: {
						location: placeholderURL
					}
				};
			sandbox.stub(boxClientFake, 'get').returns(Promise.resolve(response));
			files.getThumbnail(FILE_ID, testQS, function(err, data) {
				assert.ifError(err);
				assert.deepEqual(data, { statusCode: 302, location: placeholderURL});
				done();
			});
		});

		it('should return a promise resolving to the placeholder location when a 302 FOUND response is returned', function() {
			var placeholderURL = 'https://someplaceholderthumbnail.png',
				response = {
					statusCode: 302,
					headers: {
						location: placeholderURL
					}
				};
			sandbox.stub(boxClientFake, 'get').returns(Promise.resolve(response));
			return files.getThumbnail(FILE_ID, testQS)
				.then(data => {
					assert.deepEqual(data, { statusCode: 302, location: placeholderURL});
				});
		});

		it('should call callback with an error when the API call fails', function(done) {

			var apiError = new Error(':[');
			sandbox.stub(boxClientFake, 'get').returns(Promise.reject(apiError));
			files.getThumbnail(FILE_ID, testQS, function(err) {
				assert.equal(err, apiError);
				done();
			});
		});

		it('should return a promise that rejects when the API call fails', function() {

			var apiError = new Error(':[');
			sandbox.stub(boxClientFake, 'get').returns(Promise.reject(apiError));
			files.getThumbnail(FILE_ID, testQS)
				.catch(err => {
					assert.equal(err, apiError);
				});
		});

		it('should call callback with unexpected response error when the API returns unknown status code', function(done) {

			var response = {statusCode: 403};

			sandbox.stub(boxClientFake, 'get').returns(Promise.resolve(response));

			files.getThumbnail(FILE_ID, testQS, function(err) {
				assert.instanceOf(err, Error);
				assert.propertyVal(err, 'statusCode', response.statusCode);
				done();
			});
		});

		it('should return a promise that rejects with unexpected response error when the API returns unknown status code', function() {

			var response = {statusCode: 403};

			sandbox.stub(boxClientFake, 'get').returns(Promise.resolve(response));

			return files.getThumbnail(FILE_ID, testQS)
				.catch(err => {
					assert.instanceOf(err, Error);
					assert.propertyVal(err, 'statusCode', response.statusCode);
				});
		});
	});

	describe('getComments()', function() {
		it('should make GET request to get file info when called', function() {
			sandbox.stub(boxClientFake, 'wrapWithDefaultHandler').returnsArg(0);
			sandbox.mock(boxClientFake).expects('get')
				.withArgs('/files/1234/comments', testParamsWithQs);
			files.getComments(FILE_ID, testQS);
		});

		it('should wrap with default handler when called', function() {

			sandbox.stub(boxClientFake, 'get').returns(Promise.resolve());
			sandbox.mock(boxClientFake).expects('wrapWithDefaultHandler')
				.withArgs(boxClientFake.get)
				.returnsArg(0);
			files.getComments(FILE_ID, testQS);
		});

		it('should pass results to callback when callback is present', function(done) {

			var response = {};
			sandbox.stub(boxClientFake, 'wrapWithDefaultHandler').returnsArg(0);
			sandbox.stub(boxClientFake, 'get').yieldsAsync(null, response);
			files.getComments(FILE_ID, testQS, function(err, data) {

				assert.ifError(err);
				assert.equal(data, response);
				done();
			});
		});

		it('should return promise resolving to results when called', function() {

			var response = {};
			sandbox.stub(boxClientFake, 'wrapWithDefaultHandler').returnsArg(0);
			sandbox.stub(boxClientFake, 'get').returns(Promise.resolve(response));
			return files.getComments(FILE_ID, testQS)
				.then(data => assert.equal(data, response));
		});
	});

	describe('update()', function() {
		it('should make PUT request to update file info when called', function() {
			sandbox.stub(boxClientFake, 'wrapWithDefaultHandler').returnsArg(0);
			sandbox.mock(boxClientFake).expects('put')
				.withArgs('/files/1234', testParamsWithBody);
			files.update(FILE_ID, testBody);
		});

		it('should wrap with default handler when called', function() {

			sandbox.stub(boxClientFake, 'put').returns(Promise.resolve());
			sandbox.mock(boxClientFake).expects('wrapWithDefaultHandler')
				.withArgs(boxClientFake.put)
				.returnsArg(0);
			files.update(FILE_ID, testBody);
		});

		it('should pass results to callback when callback is present', function(done) {

			var response = {};
			sandbox.stub(boxClientFake, 'wrapWithDefaultHandler').returnsArg(0);
			sandbox.stub(boxClientFake, 'put').yieldsAsync(null, response);
			files.update(FILE_ID, testBody, function(err, data) {

				assert.ifError(err);
				assert.equal(data, response);
				done();
			});
		});

		it('should return promise resolving to results when called', function() {

			var response = {};
			sandbox.stub(boxClientFake, 'wrapWithDefaultHandler').returnsArg(0);
			sandbox.stub(boxClientFake, 'put').returns(Promise.resolve(response));
			return files.update(FILE_ID, testBody)
				.then(data => assert.equal(data, response));
		});
	});

	describe('addToCollection()', function() {

		var COLLECTION_ID = '9873473596';

		it('should get current collections and add new collection when item has no collections', function(done) {

			var file = {
				id: FILE_ID,
				collections: []
			};

			var filesMock = sandbox.mock(files);
			filesMock.expects('get').withArgs(FILE_ID, {fields: 'collections'})
				.returns(Promise.resolve(file));
			filesMock.expects('update').withArgs(FILE_ID, {collections: [{id: COLLECTION_ID}]})
				.returns(Promise.resolve(file));

			files.addToCollection(FILE_ID, COLLECTION_ID, done);
		});

		it('should get current collections and add new collection when item has other collections', function(done) {

			var file = {
				id: FILE_ID,
				collections: [{id: '111'}]
			};

			var filesMock = sandbox.mock(files);
			filesMock.expects('get').withArgs(FILE_ID, {fields: 'collections'})
				.returns(Promise.resolve(file));
			filesMock.expects('update').withArgs(FILE_ID, {collections: [
				{id: '111'},
				{id: COLLECTION_ID}
			]})
				.returns(Promise.resolve(file));

			files.addToCollection(FILE_ID, COLLECTION_ID, done);
		});

		it('should get current collections and pass same collections when item is already in the collection', function(done) {

			var file = {
				id: FILE_ID,
				collections: [
					{id: COLLECTION_ID},
					{id: '111'}
				]
			};

			var filesMock = sandbox.mock(files);
			filesMock.expects('get').withArgs(FILE_ID, {fields: 'collections'})
				.returns(Promise.resolve(file));
			filesMock.expects('update').withArgs(FILE_ID, {collections: [
				{id: COLLECTION_ID},
				{id: '111'}
			]})
				.returns(Promise.resolve(file));

			files.addToCollection(FILE_ID, COLLECTION_ID, done);
		});

		it('should call callback with updated file when API calls succeed', function(done) {

			var file = {
				id: FILE_ID,
				collections: [
					{id: COLLECTION_ID},
					{id: '111'}
				]
			};

			sandbox.stub(files, 'get').returns(Promise.resolve(file));
			sandbox.stub(files, 'update').returns(Promise.resolve(file));

			files.addToCollection(FILE_ID, COLLECTION_ID, function(err, data) {

				assert.ifError(err);
				assert.equal(data, file);
				done();
			});
		});

		it('should return promise resolving to the updated file when API calls succeed', function() {

			var file = {
				id: FILE_ID,
				collections: [
					{id: COLLECTION_ID},
					{id: '111'}
				]
			};

			sandbox.stub(files, 'get').returns(Promise.resolve(file));
			sandbox.stub(files, 'update').returns(Promise.resolve(file));

			return files.addToCollection(FILE_ID, COLLECTION_ID)
				.then(data => {

					assert.equal(data, file);
				});
		});

		it('should call callback with error when getting current collections fails', function(done) {

			var error = new Error('Failed get');

			var filesMock = sandbox.mock(files);
<<<<<<< HEAD
			filesMock.expects('get').withArgs(FILE_ID, {fields: 'collections'})
				.returns(Promise.reject(error));
=======
			// Using Promise.reject() causes an unhandled rejection error, so make the promise reject asynchronously
			var p = Promise.delay(1).then(() => {
				throw error;
			});
			filesMock.expects('get').withArgs(FILE_ID, {fields: 'collections'}).returns(p);
>>>>>>> df30d3a1
			filesMock.expects('update').never();

			files.addToCollection(FILE_ID, COLLECTION_ID, function(err) {

				assert.equal(err, error);
				done();
			});
		});

		it('should return promise that rejects when getting current collections fails', function() {

			var error = new Error('Failed get');

			var filesMock = sandbox.mock(files);
<<<<<<< HEAD
			filesMock.expects('get').withArgs(FILE_ID, {fields: 'collections'})
				.returns(Promise.reject(error));
=======
			// Using Promise.reject() causes an unhandled rejection error, so make the promise reject asynchronously
			var p = Promise.delay(1).then(() => {
				throw error;
			});
			filesMock.expects('get').withArgs(FILE_ID, {fields: 'collections'}).returns(p);
>>>>>>> df30d3a1
			filesMock.expects('update').never();

			return files.addToCollection(FILE_ID, COLLECTION_ID)
				.catch(err => {
					assert.equal(err, error);
				});
		});

		it('should call callback with error when adding the collection fails', function(done) {

			var file = {
				id: FILE_ID,
				collections: [
					{id: COLLECTION_ID},
					{id: '111'}
				]
			};

			var error = new Error('Failed update');

			var filesMock = sandbox.mock(files);
<<<<<<< HEAD
			filesMock.expects('get').withArgs(FILE_ID, {fields: 'collections'})
				.returns(Promise.resolve(file));
			filesMock.expects('update').withArgs(FILE_ID, {collections: [
				{id: COLLECTION_ID},
				{id: '111'}
			]})
				.returns(Promise.reject(error));
=======
			// Using Promise.reject() causes an unhandled rejection error, so make the promise reject asynchronously
			var p = Promise.delay(1).then(() => {
				throw error;
			});
			filesMock.expects('get').withArgs(FILE_ID, {fields: 'collections'}).returns(Promise.resolve(file));
			filesMock.expects('update').withArgs(FILE_ID, {collections: [{id: COLLECTION_ID},{id: '111'}]}).returns(p);
>>>>>>> df30d3a1

			files.addToCollection(FILE_ID, COLLECTION_ID, function(err) {

				assert.equal(err, error);
				done();
			});
		});

		it('should return promise that rejects when adding the collection fails', function() {

			var file = {
				id: FILE_ID,
				collections: [
					{id: COLLECTION_ID},
					{id: '111'}
				]
			};

			var error = new Error('Failed update');
			// Using Promise.reject() causes an unhandled rejection error, so make the promise reject asynchronously
			var p = Promise.delay(1).then(() => {
				throw error;
			});

			var filesMock = sandbox.mock(files);
<<<<<<< HEAD
			filesMock.expects('get').withArgs(FILE_ID, {fields: 'collections'})
				.returns(Promise.resolve(file));
			filesMock.expects('update').withArgs(FILE_ID, {collections: [
				{id: COLLECTION_ID},
				{id: '111'}
			]})
				.returns(Promise.reject(error));
=======
			filesMock.expects('get').withArgs(FILE_ID, {fields: 'collections'}).returns(Promise.resolve(file));
			filesMock.expects('update').withArgs(FILE_ID, {collections: [{id: COLLECTION_ID},{id: '111'}]}).returns(p);
>>>>>>> df30d3a1

			return files.addToCollection(FILE_ID, COLLECTION_ID)
				.catch(err => {
					assert.equal(err, error);
				});
		});
	});

	describe('removeFromCollection()', function() {

		var COLLECTION_ID = '98763';

		it('should get current collections and pass empty array when item is not in any collections', function(done) {

			var file = {
				id: FILE_ID,
				collections: []
			};

			var filesMock = sandbox.mock(files);
			filesMock.expects('get').withArgs(FILE_ID, {fields: 'collections'})
				.returns(Promise.resolve(file));
			filesMock.expects('update').withArgs(FILE_ID, {collections: []})
				.returns(Promise.resolve(file));

			files.removeFromCollection(FILE_ID, COLLECTION_ID, done);
		});

		it('should get current collections and pass empty array when item is in the collection to be removed', function(done) {

			var file = {
				id: FILE_ID,
				collections: [{id: COLLECTION_ID}]
			};

			var filesMock = sandbox.mock(files);
			filesMock.expects('get').withArgs(FILE_ID, {fields: 'collections'})
				.returns(Promise.resolve(file));
			filesMock.expects('update').withArgs(FILE_ID, {collections: []})
				.returns(Promise.resolve(file));

			files.removeFromCollection(FILE_ID, COLLECTION_ID, done);
		});

		it('should get current collections and pass filtered array when item is in multiple collections', function(done) {

			var file = {
				id: FILE_ID,
				collections: [
					{id: COLLECTION_ID},
					{id: '111'}
				]
			};

			var filesMock = sandbox.mock(files);
			filesMock.expects('get').withArgs(FILE_ID, {fields: 'collections'})
				.returns(Promise.resolve(file));
			filesMock.expects('update').withArgs(FILE_ID, {collections: [{id: '111'}]})
				.returns(Promise.resolve(file));

			files.removeFromCollection(FILE_ID, COLLECTION_ID, done);
		});

		it('should get current collections and pass same array when item is in only other collections', function(done) {

			var file = {
				id: FILE_ID,
				collections: [
					{id: '111'},
					{id: '222'}
				]
			};

			var filesMock = sandbox.mock(files);
			filesMock.expects('get').withArgs(FILE_ID, {fields: 'collections'})
				.returns(Promise.resolve(file));
			filesMock.expects('update').withArgs(FILE_ID, {collections: [
				{id: '111'},
				{id: '222'}
			]})
				.returns(Promise.resolve(file));

			files.removeFromCollection(FILE_ID, COLLECTION_ID, done);
		});

		it('should call callback with the updated file when API calls succeed', function(done) {

			var file = {
				id: FILE_ID,
				collections: [
					{id: '111'},
					{id: '222'}
				]
			};

			sandbox.stub(files, 'get').returns(Promise.resolve(file));
			sandbox.stub(files, 'update').returns(Promise.resolve(file));

			files.removeFromCollection(FILE_ID, COLLECTION_ID, function(err, data) {

				assert.ifError(err);
				assert.equal(data, file);
				done();
			});
		});

		it('should return promise resolving to the updated file when API calls succeed', function() {

			var file = {
				id: FILE_ID,
				collections: [
					{id: '111'},
					{id: '222'}
				]
			};

			sandbox.stub(files, 'get').returns(Promise.resolve(file));
			sandbox.stub(files, 'update').returns(Promise.resolve(file));

			return files.removeFromCollection(FILE_ID, COLLECTION_ID)
				.then(data => {
					assert.equal(data, file);
				});
		});

		it('should call callback with error when getting current collections fails', function(done) {

			var error = new Error('Failed get');

			var filesMock = sandbox.mock(files);
			filesMock.expects('get').withArgs(FILE_ID, {fields: 'collections'})
				.returns(Promise.reject(error));
			filesMock.expects('update').never();

			files.removeFromCollection(FILE_ID, COLLECTION_ID, function(err) {

				assert.equal(err, error);
				done();
			});
		});

		it('should return promise that rejects when adding the collection fails', function() {

			var file = {
				id: FILE_ID,
				collections: [
					{id: COLLECTION_ID},
					{id: '111'}
				]
			};

			var error = new Error('Failed update');

			var filesMock = sandbox.mock(files);
			filesMock.expects('get').withArgs(FILE_ID, {fields: 'collections'})
				.returns(Promise.resolve(file));
			filesMock.expects('update').withArgs(FILE_ID, {collections: [{id: '111'}]})
				.returns(Promise.resolve(error));

			return files.removeFromCollection(FILE_ID, COLLECTION_ID)
				.catch(err => {
					assert.equal(err, error);
				});
		});
	});

	describe('copy()', function() {

		var NEW_PARENT_ID = '23434qtges4TEST',
			expectedParams = {
				body: {
					parent: {
						id: NEW_PARENT_ID
					}
				}
			};

		it('should make POST request to copy the folder when called', function() {
			sandbox.stub(boxClientFake, 'wrapWithDefaultHandler').returnsArg(0);
			sandbox.mock(boxClientFake).expects('post')
				.withArgs('/files/1234/copy', expectedParams);
			files.copy(FILE_ID, NEW_PARENT_ID);
		});

		it('should make POST request to copy the folder with optional parameters when passed', function() {

			var name = 'rename on copy';

			expectedParams.body.name = name;

			sandbox.stub(boxClientFake, 'wrapWithDefaultHandler').returnsArg(0);
			sandbox.mock(boxClientFake).expects('post')
				.withArgs('/files/1234/copy', expectedParams);
			files.copy(FILE_ID, NEW_PARENT_ID, {name});
		});

		it('should wrap with default handler when called', function() {

			sandbox.stub(boxClientFake, 'post').returns(Promise.resolve());
			sandbox.mock(boxClientFake).expects('wrapWithDefaultHandler')
				.withArgs(boxClientFake.post)
				.returnsArg(0);
			files.copy(FILE_ID, NEW_PARENT_ID);
		});

		it('should pass results to callback when callback is present', function(done) {

			var response = {};
			sandbox.stub(boxClientFake, 'wrapWithDefaultHandler').returnsArg(0);
			sandbox.stub(boxClientFake, 'post').yieldsAsync(null, response);
			files.copy(FILE_ID, NEW_PARENT_ID, function(err, data) {

				assert.ifError(err);
				assert.equal(data, response);
				done();
			});
		});

		it('should return promise resolving to results when called', function() {

			var response = {};
			sandbox.stub(boxClientFake, 'wrapWithDefaultHandler').returnsArg(0);
			sandbox.stub(boxClientFake, 'post').returns(Promise.resolve(response));
			return files.copy(FILE_ID, NEW_PARENT_ID)
				.then(data => assert.equal(data, response));
		});
	});

	describe('move()', function() {

		var NEW_PARENT_ID = '32592395test',
			expectedParams = {
				body: {
					parent: {
						id: NEW_PARENT_ID
					}
				}
			};

		it('should make PUT request to update the file parent ID when called', function() {
			sandbox.stub(boxClientFake, 'wrapWithDefaultHandler').returnsArg(0);
			sandbox.mock(boxClientFake).expects('put')
				.withArgs('/files/1234', expectedParams);
			files.move(FILE_ID, NEW_PARENT_ID);
		});

		it('should wrap with default handler when called', function() {

			sandbox.stub(boxClientFake, 'put').returns(Promise.resolve());
			sandbox.mock(boxClientFake).expects('wrapWithDefaultHandler')
				.withArgs(boxClientFake.put)
				.returnsArg(0);
			files.move(FILE_ID, NEW_PARENT_ID);
		});

		it('should pass results to callback when callback is present', function(done) {

			var response = {};
			sandbox.stub(boxClientFake, 'wrapWithDefaultHandler').returnsArg(0);
			sandbox.stub(boxClientFake, 'put').yieldsAsync(null, response);
			files.move(FILE_ID, NEW_PARENT_ID, function(err, data) {

				assert.ifError(err);
				assert.equal(data, response);
				done();
			});
		});

		it('should return promise resolving to results when called', function() {

			var response = {};
			sandbox.stub(boxClientFake, 'wrapWithDefaultHandler').returnsArg(0);
			sandbox.stub(boxClientFake, 'put').returns(Promise.resolve(response));
			return files.move(FILE_ID, NEW_PARENT_ID)
				.then(data => assert.equal(data, response));
		});
	});


	describe('delete()', function() {
		it('should make DELETE request to update file info when called', function() {
			sandbox.stub(boxClientFake, 'wrapWithDefaultHandler').returnsArg(0);
			sandbox.mock(boxClientFake).expects('del')
				.withArgs('/files/1234', null);
			files.delete(FILE_ID);
		});

		it('should wrap with default handler when called', function() {

			sandbox.stub(boxClientFake, 'del').returns(Promise.resolve());
			sandbox.mock(boxClientFake).expects('wrapWithDefaultHandler')
				.withArgs(boxClientFake.del)
				.returnsArg(0);
			files.delete(FILE_ID);
		});

		it('should pass results to callback when callback is present', function(done) {

			var response = {};
			sandbox.stub(boxClientFake, 'wrapWithDefaultHandler').returnsArg(0);
			sandbox.stub(boxClientFake, 'del').yieldsAsync(null, response);
			files.delete(FILE_ID, function(err, data) {

				assert.ifError(err);
				assert.equal(data, response);
				done();
			});
		});

		it('should return promise resolving to results when called', function() {

			var response = {};
			sandbox.stub(boxClientFake, 'wrapWithDefaultHandler').returnsArg(0);
			sandbox.stub(boxClientFake, 'del').returns(Promise.resolve(response));
			return files.delete(FILE_ID)
				.then(data => assert.equal(data, response));
		});
	});

	describe('prelightUploadFile()', function() {

		var parentFolderID,
			fileData,
			uploadsQS,
			uploadsBody,
			expectedParams;

		beforeEach(function() {
			parentFolderID = '2345';
			fileData = {size: 1234};
			uploadsQS = {create_uploads_token: true};
			uploadsBody = {
				parent: {
					id: parentFolderID
				},
				size: 1234
			};
			expectedParams = {
				qs: uploadsQS,
				body: uploadsBody
			};
		});

		it('should make an OPTIONS request to prepare and validate a file uploads when called', function() {
			sandbox.stub(boxClientFake, 'wrapWithDefaultHandler').returnsArg(0);
			sandbox.mock(boxClientFake).expects('options')
				.withArgs('/files/content', expectedParams);
			files.preflightUploadFile(parentFolderID, fileData, uploadsQS);
		});

		it('should wrap with default handler when called', function() {

			sandbox.stub(boxClientFake, 'options').returns(Promise.resolve());
			sandbox.mock(boxClientFake).expects('wrapWithDefaultHandler')
				.withArgs(boxClientFake.options)
				.returnsArg(0);
			files.preflightUploadFile(parentFolderID, fileData, uploadsQS);
		});

		it('should pass results to callback when callback is present', function(done) {

			var response = {};
			sandbox.stub(boxClientFake, 'wrapWithDefaultHandler').returnsArg(0);
			sandbox.stub(boxClientFake, 'options').yieldsAsync(null, response);
			files.preflightUploadFile(parentFolderID, fileData, uploadsQS, function(err, data) {

				assert.ifError(err);
				assert.equal(data, response);
				done();
			});
		});

		it('should return promise resolving to results when called', function() {

			var response = {};
			sandbox.stub(boxClientFake, 'wrapWithDefaultHandler').returnsArg(0);
			sandbox.stub(boxClientFake, 'options').returns(Promise.resolve(response));
			return files.preflightUploadFile(parentFolderID, fileData, uploadsQS)
				.then(data => assert.equal(data, response));
		});
	});

	describe('preflightUploadNewFileVersion()', function() {

		var fileID,
			fileData,
			uploadsQS,
			expectedParams;

		beforeEach(function() {
			fileID = '2345';
			fileData = {size: 1234};
			uploadsQS = {create_uploads_token: true};
			expectedParams = {
				qs: uploadsQS,
				body: fileData
			};
		});

		it('should make an OPTIONS request to prepare and validate a file new version uploads when called', function() {
			sandbox.stub(boxClientFake, 'wrapWithDefaultHandler').returnsArg(0);
			sandbox.mock(boxClientFake).expects('options')
				.withArgs('/files/2345/content', expectedParams);
			files.preflightUploadNewFileVersion(fileID, fileData, uploadsQS);
		});

		it('should wrap with default handler when called', function() {

			sandbox.stub(boxClientFake, 'options').returns(Promise.resolve());
			sandbox.mock(boxClientFake).expects('wrapWithDefaultHandler')
				.withArgs(boxClientFake.options)
				.returnsArg(0);
			files.preflightUploadNewFileVersion(fileID, fileData, uploadsQS);
		});

		it('should pass results to callback when callback is present', function(done) {

			var response = {};
			sandbox.stub(boxClientFake, 'wrapWithDefaultHandler').returnsArg(0);
			sandbox.stub(boxClientFake, 'options').yieldsAsync(null, response);
			files.preflightUploadNewFileVersion(fileID, fileData, uploadsQS, function(err, data) {

				assert.ifError(err);
				assert.equal(data, response);
				done();
			});
		});

		it('should return promise resolving to results when called', function() {

			var response = {};
			sandbox.stub(boxClientFake, 'wrapWithDefaultHandler').returnsArg(0);
			sandbox.stub(boxClientFake, 'options').returns(Promise.resolve(response));
			return files.preflightUploadNewFileVersion(fileID, fileData, uploadsQS)
				.then(data => assert.equal(data, response));
		});
	});

	describe('promoteVersion()', function() {

		var expectedParams;

		beforeEach(function() {
			expectedParams = {
				body: {
					type: 'file_version',
					id: FILE_VERSION_ID
				}
			};
		});

		it('should make POST request to promote older file version to top of the stack', function() {
			sandbox.stub(boxClientFake, 'wrapWithDefaultHandler').returnsArg(0);
			sandbox.mock(boxClientFake).expects('post')
				.withArgs(`/files/${FILE_ID}/versions/current`, expectedParams);
			files.promoteVersion(FILE_ID, FILE_VERSION_ID);
		});

		it('should wrap with default handler when called', function() {

			sandbox.stub(boxClientFake, 'post').returns(Promise.resolve());
			sandbox.mock(boxClientFake).expects('wrapWithDefaultHandler')
				.withArgs(boxClientFake.post)
				.returnsArg(0);
			files.promoteVersion(FILE_ID, FILE_VERSION_ID);
		});

		it('should pass results to callback when callback is present', function(done) {

			var response = {};
			sandbox.stub(boxClientFake, 'wrapWithDefaultHandler').returnsArg(0);
			sandbox.stub(boxClientFake, 'post').yieldsAsync(null, response);
			files.promoteVersion(FILE_ID, FILE_VERSION_ID, function(err, data) {

				assert.ifError(err);
				assert.equal(data, response);
				done();
			});
		});

		it('should return promise resolving to results when called', function() {

			var response = {};
			sandbox.stub(boxClientFake, 'wrapWithDefaultHandler').returnsArg(0);
			sandbox.stub(boxClientFake, 'post').returns(Promise.resolve(response));
			return files.promoteVersion(FILE_ID, FILE_VERSION_ID)
				.then(data => assert.equal(data, response));
		});
	});

	describe('uploadFile()', function() {

		var PARENT_FOLDER_ID = '123',
			FILENAME = 'abc.txt',
			CONTENT = new Buffer('someContent');

		it('should call BoxClient.upload() with the correct params when called', function() {
			var expectedFormData = {
				attributes: JSON.stringify({
					name: FILENAME,
					parent: { id: PARENT_FOLDER_ID }
				}),
				content: {
					value: CONTENT,
					options: { filename: 'unused' }
				}
			};

			sandbox.stub(boxClientFake, 'wrapWithDefaultHandler').returnsArg(0);
			sandbox.mock(boxClientFake).expects('upload')
				.withArgs('/files/content', null, expectedFormData);
			files.uploadFile(PARENT_FOLDER_ID, FILENAME, CONTENT);
		});

		it('should pass optional parameters in attributes when specified', function() {

			var options = {
				content_modified_at: '2017-11-18T11:18:00-0800',
				content_created_at: '1988-11-18T11:18:00-0800'
			};
			var expectedFormData = {
				attributes: JSON.stringify({
					name: FILENAME,
					parent: { id: PARENT_FOLDER_ID },
					content_modified_at: options.content_modified_at,
					content_created_at: options.content_created_at
				}),
				content: {
					value: CONTENT,
					options: { filename: 'unused' }
				}
			};

			sandbox.stub(boxClientFake, 'wrapWithDefaultHandler').returnsArg(0);
			sandbox.mock(boxClientFake).expects('upload')
				.withArgs('/files/content', null, expectedFormData);
			files.uploadFile(PARENT_FOLDER_ID, FILENAME, CONTENT, options);
		});

		it('should wrap with default handler when called', function() {

			sandbox.stub(boxClientFake, 'upload').returns(Promise.resolve());
			sandbox.mock(boxClientFake).expects('wrapWithDefaultHandler')
				.withArgs(boxClientFake.upload)
				.returnsArg(0);
			files.uploadFile(PARENT_FOLDER_ID, FILENAME, CONTENT);
		});

		it('should pass results to callback when callback is present', function(done) {

			var response = {};
			sandbox.stub(boxClientFake, 'wrapWithDefaultHandler').returnsArg(0);
			sandbox.stub(boxClientFake, 'upload').yieldsAsync(null, response);
			files.uploadFile(PARENT_FOLDER_ID, FILENAME, CONTENT, function(err, data) {

				assert.ifError(err);
				assert.equal(data, response);
				done();
			});
		});

		it('should return promise resolving to results when called', function() {

			var response = {};
			sandbox.stub(boxClientFake, 'wrapWithDefaultHandler').returnsArg(0);
			sandbox.stub(boxClientFake, 'upload').returns(Promise.resolve(response));
			return files.uploadFile(PARENT_FOLDER_ID, FILENAME, CONTENT)
				.then(data => assert.equal(data, response));
		});
	});

	describe('uploadNewFileVersion()', function() {

		var CONTENT = new Buffer('someContent');

		it('should call BoxClient.upload() with the correct params when called', function() {
			var expectedFormData = {
				content: {
					value: CONTENT,
					options: { filename: 'unused' }
				}
			};

			sandbox.stub(boxClientFake, 'wrapWithDefaultHandler').returnsArg(0);
			sandbox.mock(boxClientFake).expects('upload')
				.withArgs('/files/1234/content', null, expectedFormData);
			files.uploadNewFileVersion(FILE_ID, CONTENT);
		});

		it('should pass optional parameters in attributes when specified', function() {

			var options = {
				name: 'New filename.txt',
				content_modified_at: '2017-12-17T12:34:56-0800'
			};
			var expectedFormData = {
				attributes: JSON.stringify(options),
				content: {
					value: CONTENT,
					options: { filename: 'unused' }
				}
			};

			sandbox.stub(boxClientFake, 'wrapWithDefaultHandler').returnsArg(0);
			sandbox.mock(boxClientFake).expects('upload')
				.withArgs('/files/1234/content', null, expectedFormData);
			files.uploadNewFileVersion(FILE_ID, CONTENT, options);
		});

		it('should wrap with default handler when called', function() {

			sandbox.stub(boxClientFake, 'upload').returns(Promise.resolve());
			sandbox.mock(boxClientFake).expects('wrapWithDefaultHandler')
				.withArgs(boxClientFake.upload)
				.returnsArg(0);
			files.uploadNewFileVersion(FILE_ID, CONTENT);
		});

		it('should pass results to callback when callback is present', function(done) {

			var response = {};
			sandbox.stub(boxClientFake, 'wrapWithDefaultHandler').returnsArg(0);
			sandbox.stub(boxClientFake, 'upload').yieldsAsync(null, response);
			files.uploadNewFileVersion(FILE_ID, CONTENT, function(err, data) {

				assert.ifError(err);
				assert.equal(data, response);
				done();
			});
		});

		it('should return promise resolving to results when called', function() {

			var response = {};
			sandbox.stub(boxClientFake, 'wrapWithDefaultHandler').returnsArg(0);
			sandbox.stub(boxClientFake, 'upload').returns(Promise.resolve(response));
			return files.uploadNewFileVersion(FILE_ID, CONTENT)
				.then(data => assert.equal(data, response));
		});
	});

	describe('getAllMetadata()', function() {

		it('should make GET call to fetch metadata', function() {

			sandbox.stub(boxClientFake, 'wrapWithDefaultHandler').returnsArg(0);
			sandbox.mock(boxClientFake).expects('get')
				.withArgs('/files/1234/metadata', null);
			files.getAllMetadata(FILE_ID);
		});

		it('should wrap with default handler when called', function() {

			sandbox.stub(boxClientFake, 'get').returns(Promise.resolve());
			sandbox.mock(boxClientFake).expects('wrapWithDefaultHandler')
				.withArgs(boxClientFake.get)
				.returnsArg(0);
			files.getAllMetadata(FILE_ID);
		});

		it('should pass results to callback when callback is present', function(done) {

			var response = {};
			sandbox.stub(boxClientFake, 'wrapWithDefaultHandler').returnsArg(0);
			sandbox.stub(boxClientFake, 'get').yieldsAsync(null, response);
			files.getAllMetadata(FILE_ID, function(err, data) {

				assert.ifError(err);
				assert.equal(data, response);
				done();
			});
		});

		it('should return promise resolving to results when called', function() {

			var response = {};
			sandbox.stub(boxClientFake, 'wrapWithDefaultHandler').returnsArg(0);
			sandbox.stub(boxClientFake, 'get').returns(Promise.resolve(response));
			return files.getAllMetadata(FILE_ID)
				.then(data => assert.equal(data, response));
		});
	});

	describe('getMetadata()', function() {

		it('should make GET call to fetch metadata', function() {

			sandbox.stub(boxClientFake, 'wrapWithDefaultHandler').returnsArg(0);
			sandbox.mock(boxClientFake).expects('get')
				.withArgs('/files/1234/metadata/global/properties', null);
			files.getMetadata(FILE_ID, 'global', 'properties');
		});

		it('should wrap with default handler when called', function() {

			sandbox.stub(boxClientFake, 'get').returns(Promise.resolve());
			sandbox.mock(boxClientFake).expects('wrapWithDefaultHandler')
				.withArgs(boxClientFake.get)
				.returnsArg(0);
			files.getMetadata(FILE_ID, 'global', 'properties');
		});

		it('should pass results to callback when callback is present', function(done) {

			var response = {};
			sandbox.stub(boxClientFake, 'wrapWithDefaultHandler').returnsArg(0);
			sandbox.stub(boxClientFake, 'get').yieldsAsync(null, response);
			files.getMetadata(FILE_ID, 'global', 'properties', function(err, data) {

				assert.ifError(err);
				assert.equal(data, response);
				done();
			});
		});

		it('should return promise resolving to results when called', function() {

			var response = {};
			sandbox.stub(boxClientFake, 'wrapWithDefaultHandler').returnsArg(0);
			sandbox.stub(boxClientFake, 'get').returns(Promise.resolve(response));
			return files.getMetadata(FILE_ID, 'global', 'properties')
				.then(data => assert.equal(data, response));
		});
	});

	describe('addMetadata()', function() {

		var metadata,
			expectedParams;

		beforeEach(function() {

			metadata = {
				foo: 'bar'
			};

			expectedParams = {
				body: metadata
			};
		});

		it('should make POST call to add metadata', function() {

			sandbox.stub(boxClientFake, 'wrapWithDefaultHandler').returnsArg(0);
			sandbox.mock(boxClientFake).expects('post')
				.withArgs('/files/1234/metadata/global/properties', expectedParams);
			files.addMetadata(FILE_ID, 'global', 'properties', metadata);
		});

		it('should wrap with default handler when called', function() {

			sandbox.stub(boxClientFake, 'post').returns(Promise.resolve());
			sandbox.mock(boxClientFake).expects('wrapWithDefaultHandler')
				.withArgs(boxClientFake.post)
				.returnsArg(0);
			files.addMetadata(FILE_ID, 'global', 'properties', metadata);
		});

		it('should pass results to callback when callback is present', function(done) {

			var response = {};
			sandbox.stub(boxClientFake, 'wrapWithDefaultHandler').returnsArg(0);
			sandbox.stub(boxClientFake, 'post').yieldsAsync(null, response);
			files.addMetadata(FILE_ID, 'global', 'properties', metadata, function(err, data) {

				assert.ifError(err);
				assert.equal(data, response);
				done();
			});
		});

		it('should return promise resolving to results when called', function() {

			var response = {};
			sandbox.stub(boxClientFake, 'wrapWithDefaultHandler').returnsArg(0);
			sandbox.stub(boxClientFake, 'post').returns(Promise.resolve(response));
			return files.addMetadata(FILE_ID, 'global', 'properties', metadata)
				.then(data => assert.equal(data, response));
		});
	});

	describe('updateMetadata()', function() {

		var patch,
			expectedParams;

		beforeEach(function() {

			patch = [
				{
					op: 'add',
					path: '/foo',
					value: 'bar'
				}
			];

			expectedParams = {
				body: patch,
				headers: {
					'Content-Type': 'application/json-patch+json'
				}
			};
		});

		it('should make PUT call with JSON Patch to update metadata', function() {

			sandbox.stub(boxClientFake, 'wrapWithDefaultHandler').returnsArg(0);
			sandbox.mock(boxClientFake).expects('put')
				.withArgs('/files/1234/metadata/global/properties', expectedParams);
			files.updateMetadata(FILE_ID, 'global', 'properties', patch);
		});

		it('should wrap with default handler when called', function() {

			sandbox.stub(boxClientFake, 'put').returns(Promise.resolve());
			sandbox.mock(boxClientFake).expects('wrapWithDefaultHandler')
				.withArgs(boxClientFake.put)
				.returnsArg(0);
			files.updateMetadata(FILE_ID, 'global', 'properties', patch);
		});

		it('should pass results to callback when callback is present', function(done) {

			var response = {};
			sandbox.stub(boxClientFake, 'wrapWithDefaultHandler').returnsArg(0);
			sandbox.stub(boxClientFake, 'put').yieldsAsync(null, response);
			files.updateMetadata(FILE_ID, 'global', 'properties', patch, function(err, data) {

				assert.ifError(err);
				assert.equal(data, response);
				done();
			});
		});

		it('should return promise resolving to results when called', function() {

			var response = {};
			sandbox.stub(boxClientFake, 'wrapWithDefaultHandler').returnsArg(0);
			sandbox.stub(boxClientFake, 'put').returns(Promise.resolve(response));
			return files.updateMetadata(FILE_ID, 'global', 'properties', patch)
				.then(data => assert.equal(data, response));
		});
	});

	describe('deleteMetadata()', function() {

		it('should make DELETE call to remove metadata', function() {

			sandbox.stub(boxClientFake, 'wrapWithDefaultHandler').returnsArg(0);
			sandbox.mock(boxClientFake).expects('del')
				.withArgs('/files/1234/metadata/global/properties', null);
			files.deleteMetadata(FILE_ID, 'global', 'properties');
		});

		it('should wrap with default handler when called', function() {

			sandbox.stub(boxClientFake, 'del').returns(Promise.resolve());
			sandbox.mock(boxClientFake).expects('wrapWithDefaultHandler')
				.withArgs(boxClientFake.del)
				.returnsArg(0);
			files.deleteMetadata(FILE_ID, 'global', 'properties');
		});

		it('should pass results to callback when callback is present', function(done) {

			var response = {};
			sandbox.stub(boxClientFake, 'wrapWithDefaultHandler').returnsArg(0);
			sandbox.stub(boxClientFake, 'del').yieldsAsync(null, response);
			files.deleteMetadata(FILE_ID, 'global', 'properties', function(err, data) {

				assert.ifError(err);
				assert.equal(data, response);
				done();
			});
		});

		it('should return promise resolving to results when called', function() {

			var response = {};
			sandbox.stub(boxClientFake, 'wrapWithDefaultHandler').returnsArg(0);
			sandbox.stub(boxClientFake, 'del').returns(Promise.resolve(response));
			return files.deleteMetadata(FILE_ID, 'global', 'properties')
				.then(data => assert.equal(data, response));
		});
	});

	describe('deletePermanently()', function() {

		it('should make DELETE call to remove file permanently', function() {

			sandbox.stub(boxClientFake, 'wrapWithDefaultHandler').returnsArg(0);
			sandbox.mock(boxClientFake).expects('del')
				.withArgs(`/files/${FILE_ID}/trash`, null);
			files.deletePermanently(FILE_ID);
		});

		it('should wrap with default handler when called', function() {

			sandbox.stub(boxClientFake, 'del').returns(Promise.resolve());
			sandbox.mock(boxClientFake).expects('wrapWithDefaultHandler')
				.withArgs(boxClientFake.del)
				.returnsArg(0);
			files.deletePermanently(FILE_ID);
		});

		it('should pass results to callback when callback is present', function(done) {

			var response = {};
			sandbox.stub(boxClientFake, 'wrapWithDefaultHandler').returnsArg(0);
			sandbox.stub(boxClientFake, 'del').yieldsAsync(null, response);
			files.deletePermanently(FILE_ID, function(err, data) {

				assert.ifError(err);
				assert.equal(data, response);
				done();
			});
		});

		it('should return promise resolving to results when called', function() {

			var response = {};
			sandbox.stub(boxClientFake, 'wrapWithDefaultHandler').returnsArg(0);
			sandbox.stub(boxClientFake, 'del').returns(Promise.resolve(response));
			return files.deletePermanently(FILE_ID)
				.then(data => assert.equal(data, response));
		});
	});

	describe('getTasks()', function() {

		it('should make GET request to retrieve all tasks for given file', function() {

			sandbox.stub(boxClientFake, 'wrapWithDefaultHandler').returnsArg(0);
			sandbox.mock(boxClientFake).expects('get')
				.withArgs(`/files/${FILE_ID}/tasks`, testParamsWithQs);
			files.getTasks(FILE_ID, testQS);
		});

		it('should wrap with default handler when called', function() {

			sandbox.stub(boxClientFake, 'get').returns(Promise.resolve());
			sandbox.mock(boxClientFake).expects('wrapWithDefaultHandler')
				.withArgs(boxClientFake.get)
				.returnsArg(0);
			files.getTasks(FILE_ID, testQS);
		});

		it('should pass results to callback when callback is present', function(done) {

			var response = {};
			sandbox.stub(boxClientFake, 'wrapWithDefaultHandler').returnsArg(0);
			sandbox.stub(boxClientFake, 'get').yieldsAsync(null, response);
			files.getTasks(FILE_ID, testQS, function(err, data) {

				assert.ifError(err);
				assert.equal(data, response);
				done();
			});
		});

		it('should return promise resolving to results when called', function() {

			var response = {};
			sandbox.stub(boxClientFake, 'wrapWithDefaultHandler').returnsArg(0);
			sandbox.stub(boxClientFake, 'get').returns(Promise.resolve(response));
			return files.getTasks(FILE_ID, testQS)
				.then(data => assert.equal(data, response));
		});
	});

	describe('getTrashedFile()', function() {

		it('should make GET request to get trashed file when called', function() {

			sandbox.stub(boxClientFake, 'wrapWithDefaultHandler').returnsArg(0);
			sandbox.mock(boxClientFake).expects('get')
				.withArgs(`/files/${FILE_ID}/trash`, testParamsWithQs);
			files.getTrashedFile(FILE_ID, testQS);
		});

		it('should wrap with default handler when called', function() {

			sandbox.stub(boxClientFake, 'get').returns(Promise.resolve());
			sandbox.mock(boxClientFake).expects('wrapWithDefaultHandler')
				.withArgs(boxClientFake.get)
				.returnsArg(0);
			files.getTrashedFile(FILE_ID, testQS);
		});

		it('should pass results to callback when callback is present', function(done) {

			var response = {};
			sandbox.stub(boxClientFake, 'wrapWithDefaultHandler').returnsArg(0);
			sandbox.stub(boxClientFake, 'get').yieldsAsync(null, response);
			files.getTrashedFile(FILE_ID, testQS, function(err, data) {

				assert.ifError(err);
				assert.equal(data, response);
				done();
			});
		});

		it('should return promise resolving to results when called', function() {

			var response = {};
			sandbox.stub(boxClientFake, 'wrapWithDefaultHandler').returnsArg(0);
			sandbox.stub(boxClientFake, 'get').returns(Promise.resolve(response));
			return files.getTrashedFile(FILE_ID, testQS)
				.then(data => assert.equal(data, response));
		});
	});

	describe('getEmbedLink()', function() {

		var	expectedParams;

		beforeEach(function() {
			expectedParams = {qs: {fields: 'expiring_embed_link'}};
		});

		it('should make GET request to create embed link', function() {

			var embedLink = { expiring_embed_link: {url: 'https://app.box.com/preview/expiring_embed/1234'}},
				response = {statusCode: 200, body: embedLink};

			sandbox.stub(boxClientFake, 'wrapWithDefaultHandler').returnsArg(0);
			sandbox.mock(boxClientFake).expects('get')
				.withArgs(`/files/${FILE_ID}`, expectedParams)
				.returns(Promise.resolve(response));
			files.getEmbedLink(FILE_ID);
		});

		it('should call callback with the embed link when a 200 ok response is returned', function(done) {
			var embedLink = { expiring_embed_link: {url: 'https://app.box.com/preview/expiring_embed/1234'}},
				response = {statusCode: 200, body: embedLink};

			sandbox.stub(boxClientFake, 'get').withArgs(`/files/${FILE_ID}`)
				.returns(Promise.resolve(response));
			files.getEmbedLink(FILE_ID, function(err, data) {
				assert.ifError(err);
				assert.equal(data, embedLink.expiring_embed_link.url);
				done();
			});
		});

		it('should return promise resolving to the embed link when a 200 ok response is returned', function() {
			var embedLink = { expiring_embed_link: {url: 'https://app.box.com/preview/expiring_embed/1234'}},
				response = {statusCode: 200, body: embedLink};

			sandbox.stub(boxClientFake, 'get').withArgs(`/files/${FILE_ID}`)
				.returns(Promise.resolve(response));
			return files.getEmbedLink(FILE_ID)
				.then(data => {
					assert.equal(data, embedLink.expiring_embed_link.url);
				});
		});

		it('should call callback with a response error when API returns non-200 result', function(done) {

			var response = {
				statusCode: 404
			};

			sandbox.stub(boxClientFake, 'get').returns(Promise.resolve(response));

			files.getEmbedLink(FILE_ID, function(err) {

				assert.instanceOf(err, Error);
				assert.propertyVal(err, 'statusCode', response.statusCode);
				done();
			});
		});

		it('should return promise that rejects with a response error when API returns non-200 result', function() {

			var response = {
				statusCode: 404
			};

			sandbox.stub(boxClientFake, 'get').returns(Promise.resolve(response));

			return files.getEmbedLink(FILE_ID)
				.catch(err => {
					assert.instanceOf(err, Error);
					assert.propertyVal(err, 'statusCode', response.statusCode);
				});
		});

		it('should call callback with error when API call returns error', function(done) {

			var error = new Error('API Failure');

			sandbox.stub(boxClientFake, 'get').returns(Promise.reject(error));

			files.getEmbedLink(FILE_ID, function(err) {

				assert.equal(err, error);
				done();
			});
		});

		it('should return promise that rejects when API call returns error', function() {

			var error = new Error('API Failure');

			sandbox.stub(boxClientFake, 'get').returns(Promise.reject(error));

			return files.getEmbedLink(FILE_ID)
				.catch(err => {
					assert.equal(err, error);
				});
		});
	});

	describe('lock()', function() {

		var expiresAt,
			isDownloadPrevented,
			expectedParams;

		beforeEach(function() {
			expiresAt = '2016-12-12T10:55:30-08:00';
			isDownloadPrevented = false;
			expectedParams = {
				body: {
					lock: {
						type: 'lock'
					}
				}
			};
		});

		it('should make PUT request with all parameters to set the lock properties when all optional parameters are passed', function() {

			var options = {
				expires_at: expiresAt,
				is_download_prevented: isDownloadPrevented
			};

			expectedParams.body.lock.expires_at = expiresAt;
			expectedParams.body.lock.is_download_prevented = isDownloadPrevented;
			sandbox.stub(boxClientFake, 'wrapWithDefaultHandler').returnsArg(0);
			sandbox.mock(boxClientFake).expects('put')
				.withArgs(`/files/${FILE_ID}`, expectedParams);
			files.lock(FILE_ID, options);
		});

		it('should make PUT request with expires_at to set the lock properties when just an expires_at is passed', function() {

			var options = {
				expires_at: expiresAt
			};

			expectedParams.body.lock.expires_at = expiresAt;
			sandbox.stub(boxClientFake, 'wrapWithDefaultHandler').returnsArg(0);
			sandbox.mock(boxClientFake).expects('put')
				.withArgs(`/files/${FILE_ID}`, expectedParams);
			files.lock(FILE_ID, options);
		});

		it('should make PUT request with is_download_prevented to set the lock properties when just an is_download_prevented is passed', function() {

			var options = {
				is_download_prevented: isDownloadPrevented
			};

			expectedParams.body.lock.is_download_prevented = isDownloadPrevented;
			sandbox.stub(boxClientFake, 'wrapWithDefaultHandler').returnsArg(0);
			sandbox.mock(boxClientFake).expects('put')
				.withArgs(`/files/${FILE_ID}`, expectedParams);
			files.lock(FILE_ID, options);
		});

		it('should make PUT request with mandatory parameters to set the lock properties when neither optional parameter is passed', function() {

			sandbox.stub(boxClientFake, 'wrapWithDefaultHandler').returnsArg(0);
			sandbox.mock(boxClientFake).expects('put')
				.withArgs(`/files/${FILE_ID}`, expectedParams);
			files.lock(FILE_ID);
		});

		it('should wrap with default handler when called', function() {

			sandbox.stub(boxClientFake, 'put').returns(Promise.resolve());
			sandbox.mock(boxClientFake).expects('wrapWithDefaultHandler')
				.withArgs(boxClientFake.put)
				.returnsArg(0);
			files.lock(FILE_ID);
		});

		it('should pass results to callback when callback is present', function(done) {

			var response = {};
			sandbox.stub(boxClientFake, 'wrapWithDefaultHandler').returnsArg(0);
			sandbox.stub(boxClientFake, 'put').yieldsAsync(null, response);
			files.lock(FILE_ID, null, function(err, data) {

				assert.ifError(err);
				assert.equal(data, response);
				done();
			});
		});

		it('should return promise resolving to results when called', function() {

			var response = {};
			sandbox.stub(boxClientFake, 'wrapWithDefaultHandler').returnsArg(0);
			sandbox.stub(boxClientFake, 'put').returns(Promise.resolve(response));
			return files.lock(FILE_ID)
				.then(data => assert.equal(data, response));
		});
	});

	describe('unlock()', function() {

		var expectedParams;

		beforeEach(function() {
			expectedParams = {
				body: {
					lock: {
						type: 'unlock'
					}
				}
			};
		});

		it('should make PUT request to clear the lock properties', function() {

			sandbox.stub(boxClientFake, 'wrapWithDefaultHandler').returnsArg(0);
			sandbox.mock(boxClientFake).expects('put')
				.withArgs(`/files/${FILE_ID}`, expectedParams);
			files.unlock(FILE_ID);
		});

		it('should wrap with default handler when called', function() {

			sandbox.stub(boxClientFake, 'put').returns(Promise.resolve());
			sandbox.mock(boxClientFake).expects('wrapWithDefaultHandler')
				.withArgs(boxClientFake.put)
				.returnsArg(0);
			files.unlock(FILE_ID);
		});

		it('should pass results to callback when callback is present', function(done) {

			var response = {};
			sandbox.stub(boxClientFake, 'wrapWithDefaultHandler').returnsArg(0);
			sandbox.stub(boxClientFake, 'put').yieldsAsync(null, response);
			files.unlock(FILE_ID, function(err, data) {

				assert.ifError(err);
				assert.equal(data, response);
				done();
			});
		});

		it('should return promise resolving to results when called', function() {

			var response = {};
			sandbox.stub(boxClientFake, 'wrapWithDefaultHandler').returnsArg(0);
			sandbox.stub(boxClientFake, 'put').returns(Promise.resolve(response));
			return files.unlock(FILE_ID)
				.then(data => assert.equal(data, response));
		});
	});

	describe('restoreFromTrash()', function() {

		var PARENT_ID = '87364',
			NEW_NAME = 'Item Restored',
			parent,
			expectedParams;

		beforeEach(function() {
			parent = {
				id: PARENT_ID
			};
			expectedParams = {body: {}};
		});

		it('should make POST request with all parameters to restore a file when all optional parameters are passed', function() {

			var options = {
				name: NEW_NAME,
				parent_id: PARENT_ID
			};

			expectedParams.body = {
				name: NEW_NAME,
				parent
			};
			sandbox.stub(boxClientFake, 'wrapWithDefaultHandler').returnsArg(0);
			sandbox.mock(boxClientFake).expects('post')
				.withArgs(`/files/${FILE_ID}`, expectedParams);
			files.restoreFromTrash(FILE_ID, options);
		});

		it('should make POST request with a name to restore a file when just a name is passed', function() {

			var options = {
				name: NEW_NAME
			};

			expectedParams.body.name = NEW_NAME;
			sandbox.stub(boxClientFake, 'wrapWithDefaultHandler').returnsArg(0);
			sandbox.mock(boxClientFake).expects('post')
				.withArgs(`/files/${FILE_ID}`, expectedParams);
			files.restoreFromTrash(FILE_ID, options);
		});

		it('should make POST request with a parentFolderId to restore a file when just parentFolderID is passed', function() {

			var options = {
				parent_id: PARENT_ID
			};

			expectedParams.body.parent = parent;
			sandbox.stub(boxClientFake, 'wrapWithDefaultHandler').returnsArg(0);
			sandbox.mock(boxClientFake).expects('post')
				.withArgs(`/files/${FILE_ID}`, expectedParams);
			files.restoreFromTrash(FILE_ID, options);
		});

		it('should make POST request with an empty body to restore a file when neither optional parameter is passed', function() {

			sandbox.stub(boxClientFake, 'wrapWithDefaultHandler').returnsArg(0);
			sandbox.mock(boxClientFake).expects('post')
				.withArgs(`/files/${FILE_ID}`, {body: {}});
			files.restoreFromTrash(FILE_ID);
		});

		it('should wrap with default handler when called', function() {

			sandbox.stub(boxClientFake, 'post').returns(Promise.resolve());
			sandbox.mock(boxClientFake).expects('wrapWithDefaultHandler')
				.withArgs(boxClientFake.post)
				.returnsArg(0);
			files.restoreFromTrash(FILE_ID);
		});

		it('should pass results to callback when callback is present', function(done) {

			var response = {};
			sandbox.stub(boxClientFake, 'wrapWithDefaultHandler').returnsArg(0);
			sandbox.stub(boxClientFake, 'post').yieldsAsync(null, response);
			files.restoreFromTrash(FILE_ID, null, function(err, data) {

				assert.ifError(err);
				assert.equal(data, response);
				done();
			});
		});

		it('should return promise resolving to results when called', function() {

			var response = {};
			sandbox.stub(boxClientFake, 'wrapWithDefaultHandler').returnsArg(0);
			sandbox.stub(boxClientFake, 'post').returns(Promise.resolve(response));
			return files.restoreFromTrash(FILE_ID)
				.then(data => assert.equal(data, response));
		});
	});

	describe('viewVersions()', function() {

		it('should make GET request to retrieve older file versions', function() {

			sandbox.stub(boxClientFake, 'wrapWithDefaultHandler').returnsArg(0);
			sandbox.mock(boxClientFake).expects('get')
				.withArgs(`/files/${FILE_ID}/versions`, testParamsWithQs);
			files.getVersions(FILE_ID, testQS);
		});

		it('should wrap with default handler when called', function() {

			sandbox.stub(boxClientFake, 'get').returns(Promise.resolve());
			sandbox.mock(boxClientFake).expects('wrapWithDefaultHandler')
				.withArgs(boxClientFake.get)
				.returnsArg(0);
			files.getVersions(FILE_ID, testQS);
		});

		it('should pass results to callback when callback is present', function(done) {

			var response = {};
			sandbox.stub(boxClientFake, 'wrapWithDefaultHandler').returnsArg(0);
			sandbox.stub(boxClientFake, 'get').yieldsAsync(null, response);
			files.getVersions(FILE_ID, testQS, function(err, data) {

				assert.ifError(err);
				assert.equal(data, response);
				done();
			});
		});

		it('should return promise resolving to results when called', function() {

			var response = {};
			sandbox.stub(boxClientFake, 'wrapWithDefaultHandler').returnsArg(0);
			sandbox.stub(boxClientFake, 'get').returns(Promise.resolve(response));
			return files.getVersions(FILE_ID, testQS)
				.then(data => assert.equal(data, response));
		});
	});

	describe('getWatermark()', function() {

		it('should make GET request to get file watermark info when called', function() {

			sandbox.mock(boxClientFake).expects('get')
				.withArgs(`/files/${FILE_ID}/watermark`, testParamsWithQs)
				.returns(Promise.resolve({statusCode: 200, body: {}}));
			files.getWatermark(FILE_ID, testQS);
		});

		it('should call callback with error when API call returns error', function(done) {

			var apiError = new Error('failed');
			sandbox.stub(boxClientFake, 'get').withArgs(`/files/${FILE_ID}/watermark`)
				.returns(Promise.reject(apiError));
			files.getWatermark(FILE_ID, null, function(err) {

				assert.equal(err, apiError);
				done();
			});
		});

		it('should return promise that rejects when API call returns error', function() {

			var apiError = new Error('failed');
			sandbox.stub(boxClientFake, 'get').withArgs(`/files/${FILE_ID}/watermark`)
				.returns(Promise.reject(apiError));
			return files.getWatermark(FILE_ID)
				.catch(err => {
					assert.equal(err, apiError);
				});
		});

		it('should call callback with error when API call returns non-200 status code', function(done) {

			var res = {statusCode: 404};
			sandbox.stub(boxClientFake, 'get').withArgs(`/files/${FILE_ID}/watermark`)
				.returns(Promise.resolve(res));
			files.getWatermark(FILE_ID, null, function(err) {

				assert.instanceOf(err, Error);
				done();
			});
		});

		it('should return promise that rejects when API call returns non-200 status code', function() {

			var res = {statusCode: 404};
			sandbox.stub(boxClientFake, 'get').withArgs(`/files/${FILE_ID}/watermark`)
				.returns(Promise.resolve(res));
			return files.getWatermark(FILE_ID)
				.catch(err => {
					assert.instanceOf(err, Error);
				});
		});

		it('should call callback with watermark data when API call succeeds', function(done) {

			var watermark = {
				created_at: '2016-01-01T12:55:34-08:00',
				modified_at: '2016-01-01T12:55:34-08:00'
			};

			var res = {
				statusCode: 200,
				body: {watermark}
			};
			sandbox.stub(boxClientFake, 'get').withArgs(`/files/${FILE_ID}/watermark`)
				.returns(Promise.resolve(res));
			files.getWatermark(FILE_ID, null, function(err, data) {

				assert.isNull(err, 'Error should be absent');
				assert.equal(data, watermark);
				done();
			});
		});

		it('should return promise resolving to watermark data when API call succeeds', function() {

			var watermark = {
				created_at: '2016-01-01T12:55:34-08:00',
				modified_at: '2016-01-01T12:55:34-08:00'
			};

			var res = {
				statusCode: 200,
				body: {watermark}
			};
			sandbox.stub(boxClientFake, 'get').withArgs(`/files/${FILE_ID}/watermark`)
				.returns(Promise.resolve(res));
			return files.getWatermark(FILE_ID)
				.then(data => {
					assert.equal(data, watermark);
				});
		});
	});

	describe('applyWatermark()', function() {
		var expectedParams;

		beforeEach(function() {
			expectedParams = {
				body: {
					watermark: {
						imprint: 'default'
					}
				}
			};
		});

		it('should make PUT request to apply watermark on a file', function() {

			sandbox.stub(boxClientFake, 'wrapWithDefaultHandler').returnsArg(0);
			sandbox.mock(boxClientFake).expects('put')
				.withArgs(`/files/${FILE_ID}/watermark`, expectedParams);
			files.applyWatermark(FILE_ID, null);
		});

		it('should wrap with default handler when called', function() {

			sandbox.stub(boxClientFake, 'put').returns(Promise.resolve());
			sandbox.mock(boxClientFake).expects('wrapWithDefaultHandler')
				.withArgs(boxClientFake.put)
				.returnsArg(0);
			files.applyWatermark(FILE_ID, null);
		});

		it('should pass results to callback when callback is present', function(done) {

			var response = {};
			sandbox.stub(boxClientFake, 'wrapWithDefaultHandler').returnsArg(0);
			sandbox.stub(boxClientFake, 'put').yieldsAsync(null, response);
			files.applyWatermark(FILE_ID, null, function(err, data) {

				assert.ifError(err);
				assert.equal(data, response);
				done();
			});
		});

		it('should return promise resolving to results when called', function() {

			var response = {};
			sandbox.stub(boxClientFake, 'wrapWithDefaultHandler').returnsArg(0);
			sandbox.stub(boxClientFake, 'put').returns(Promise.resolve(response));
			return files.applyWatermark(FILE_ID, null)
				.then(data => assert.equal(data, response));
		});
	});

	describe('removeWatermark()', function() {

		it('should make DELETE call to remove watermark', function() {

			sandbox.stub(boxClientFake, 'wrapWithDefaultHandler').returnsArg(0);
			sandbox.mock(boxClientFake).expects('del')
				.withArgs(`/files/${FILE_ID}/watermark`, null);
			files.removeWatermark(FILE_ID);
		});

		it('should wrap with default handler when called', function() {

			sandbox.stub(boxClientFake, 'del').returns(Promise.resolve());
			sandbox.mock(boxClientFake).expects('wrapWithDefaultHandler')
				.withArgs(boxClientFake.del)
				.returnsArg(0);
			files.removeWatermark(FILE_ID);
		});

		it('should pass results to callback when callback is present', function(done) {

			var response = {};
			sandbox.stub(boxClientFake, 'wrapWithDefaultHandler').returnsArg(0);
			sandbox.stub(boxClientFake, 'del').yieldsAsync(null, response);
			files.removeWatermark(FILE_ID, function(err, data) {

				assert.ifError(err);
				assert.equal(data, response);
				done();
			});
		});

		it('should return promise resolving to results when called', function() {

			var response = {};
			sandbox.stub(boxClientFake, 'wrapWithDefaultHandler').returnsArg(0);
			sandbox.stub(boxClientFake, 'del').returns(Promise.resolve(response));
			return files.removeWatermark(FILE_ID)
				.then(data => assert.equal(data, response));
		});
	});

	describe('deleteVersion()', function() {

		it('should make DELETE request to delete a file version to the trash', function() {

			sandbox.stub(boxClientFake, 'wrapWithDefaultHandler').returnsArg(0);
			sandbox.mock(boxClientFake).expects('del')
				.withArgs(`/files/${FILE_ID}/versions/${FILE_VERSION_ID}`, null);
			files.deleteVersion(FILE_ID, FILE_VERSION_ID);
		});

		it('should wrap with default handler when called', function() {

			sandbox.stub(boxClientFake, 'del').returns(Promise.resolve());
			sandbox.mock(boxClientFake).expects('wrapWithDefaultHandler')
				.withArgs(boxClientFake.del)
				.returnsArg(0);
			files.deleteVersion(FILE_ID, FILE_VERSION_ID);
		});

		it('should pass results to callback when callback is present', function(done) {

			var response = {};
			sandbox.stub(boxClientFake, 'wrapWithDefaultHandler').returnsArg(0);
			sandbox.stub(boxClientFake, 'del').yieldsAsync(null, response);
			files.deleteVersion(FILE_ID, FILE_VERSION_ID, function(err, data) {

				assert.ifError(err);
				assert.equal(data, response);
				done();
			});
		});

		it('should return promise resolving to results when called', function() {

			var response = {};
			sandbox.stub(boxClientFake, 'wrapWithDefaultHandler').returnsArg(0);
			sandbox.stub(boxClientFake, 'del').returns(Promise.resolve(response));
			return files.deleteVersion(FILE_ID, FILE_VERSION_ID)
				.then(data => assert.equal(data, response));
		});
	});

	describe('createUploadSession', function() {

		var TEST_FOLDER_ID = '7869287364',
			TEST_SIZE = 12345678,
			TEST_NAME = 'test file.jpg';

		it('should make POST request to create a new upload session', function() {

			var expectedParams = {
				body: {
					folder_id: TEST_FOLDER_ID,
					file_size: TEST_SIZE,
					file_name: TEST_NAME
				}
			};

			sandbox.stub(boxClientFake, 'wrapWithDefaultHandler').returnsArg(0);
			sandbox.mock(boxClientFake).expects('post')
				.withArgs('https://upload-base/2.1/files/upload_sessions', expectedParams);
			files.createUploadSession(TEST_FOLDER_ID, TEST_SIZE, TEST_NAME);
		});

		it('should wrap with default handler when called', function() {

			sandbox.stub(boxClientFake, 'post').returns(Promise.resolve());
			sandbox.mock(boxClientFake).expects('wrapWithDefaultHandler')
				.withArgs(boxClientFake.post)
				.returnsArg(0);
			files.createUploadSession(TEST_FOLDER_ID, TEST_SIZE, TEST_NAME);
		});

		it('should pass results to callback when callback is present', function(done) {

			var response = {};
			sandbox.stub(boxClientFake, 'wrapWithDefaultHandler').returnsArg(0);
			sandbox.stub(boxClientFake, 'post').yieldsAsync(null, response);
			files.createUploadSession(TEST_FOLDER_ID, TEST_SIZE, TEST_NAME, function(err, data) {

				assert.ifError(err);
				assert.equal(data, response);
				done();
			});
		});

		it('should return promise resolving to results when called', function() {

			var response = {};
			sandbox.stub(boxClientFake, 'wrapWithDefaultHandler').returnsArg(0);
			sandbox.stub(boxClientFake, 'post').returns(Promise.resolve(response));
			return files.createUploadSession(TEST_FOLDER_ID, TEST_SIZE, TEST_NAME)
				.then(data => assert.equal(data, response));
		});
	});

	describe('createNewVersionUploadSession', function() {

		var TEST_SIZE = 12345678;

		it('should make POST request to create a new upload session', function() {


			var expectedParams = {
				body: {
					file_size: TEST_SIZE
				}
			};

			sandbox.stub(boxClientFake, 'wrapWithDefaultHandler').returnsArg(0);
			sandbox.mock(boxClientFake).expects('post')
				.withArgs(`https://upload-base/2.1/files/${FILE_ID}/upload_sessions`, expectedParams);
			files.createNewVersionUploadSession(FILE_ID, TEST_SIZE);
		});

		it('should wrap with default handler when called', function() {

			sandbox.stub(boxClientFake, 'post').returns(Promise.resolve());
			sandbox.mock(boxClientFake).expects('wrapWithDefaultHandler')
				.withArgs(boxClientFake.post)
				.returnsArg(0);
			files.createNewVersionUploadSession(FILE_ID, TEST_SIZE);
		});

		it('should pass results to callback when callback is present', function(done) {

			var response = {};
			sandbox.stub(boxClientFake, 'wrapWithDefaultHandler').returnsArg(0);
			sandbox.stub(boxClientFake, 'post').yieldsAsync(null, response);
			files.createNewVersionUploadSession(FILE_ID, TEST_SIZE, function(err, data) {

				assert.ifError(err);
				assert.equal(data, response);
				done();
			});
		});

		it('should return promise resolving to results when called', function() {

			var response = {};
			sandbox.stub(boxClientFake, 'wrapWithDefaultHandler').returnsArg(0);
			sandbox.stub(boxClientFake, 'post').returns(Promise.resolve(response));
			return files.createNewVersionUploadSession(FILE_ID, TEST_SIZE)
				.then(data => assert.equal(data, response));
		});
	});

	describe('uploadPart', function() {

		var TEST_SESSION_ID = '872f3b4of2e5b',
			TEST_PART = 'test part',
			TEST_OFFSET = 27,
			TEST_LENGTH = 345987;

		it('should make PUT call to upload part when called', function() {

			var apiResponse = {
				statusCode: 200,
				body: new Buffer('{"part": {"part_id": "00000000", "size": 10, "offset": 0, "sha1": "0987654321abcdef"}}')
			};

			var expectedParams = {
				headers: {
					'Content-Type': 'application/octet-stream',
					Digest: 'SHA=oHNRqoPkTcXiX9y4eU54ccSsPQw=',
					'Content-Range': 'bytes 27-35/345987'
				},
				json: false,
				body: TEST_PART
			};

			sandbox.mock(boxClientFake).expects('put')
				.withArgs(`https://upload-base/2.1/files/upload_sessions/${TEST_SESSION_ID}`, expectedParams)
				.returns(Promise.resolve(apiResponse));
			files.uploadPart(TEST_SESSION_ID, TEST_PART, TEST_OFFSET, TEST_LENGTH);
		});

		it('should call callback with error when the API call fails', function(done) {

			var error = new Error('Connection closed');

			sandbox.stub(boxClientFake, 'put').returns(Promise.reject(error));

			files.uploadPart(TEST_SESSION_ID, TEST_PART, TEST_OFFSET, TEST_LENGTH, function(err) {

				assert.equal(err, error);
				done();
			});
		});

		it('should return promise that rejects when the API call fails', function() {

			var error = new Error('Connection closed');

			sandbox.stub(boxClientFake, 'put').returns(Promise.reject(error));

			return files.uploadPart(TEST_SESSION_ID, TEST_PART, TEST_OFFSET, TEST_LENGTH)
				.catch(err => {
					assert.equal(err, error);
				});
		});

		it('should call callback with error when the API call returns a non-200 status code', function(done) {

			var apiResponse = {
				statusCode: 400
			};

			sandbox.stub(boxClientFake, 'put').returns(Promise.resolve(apiResponse));

			files.uploadPart(TEST_SESSION_ID, TEST_PART, TEST_OFFSET, TEST_LENGTH, function(err) {

				assert.instanceOf(err, Error);
				done();
			});
		});

		it('should return promise that rejects when the API call returns a non-200 status code', function() {

			var apiResponse = {
				statusCode: 400
			};

			sandbox.stub(boxClientFake, 'put').returns(Promise.resolve(apiResponse));

			return files.uploadPart(TEST_SESSION_ID, TEST_PART, TEST_OFFSET, TEST_LENGTH)
				.catch(err => {
					assert.instanceOf(err, Error);
				});
		});

		it('should call callback with parsed body when API call is successful', function(done) {

			var apiResponse = {
				statusCode: 200,
				body: new Buffer('{"part": {"part_id": "00000000", "size": 10, "offset": 0, "sha1": "0987654321abcdef"}}')
			};

			sandbox.stub(boxClientFake, 'put').returns(Promise.resolve(apiResponse));

			files.uploadPart(TEST_SESSION_ID, TEST_PART, TEST_OFFSET, TEST_LENGTH, function(err, data) {

				assert.ifError(err);
				assert.deepEqual(data, {
					part: {
						part_id: '00000000',
						size: 10,
						offset: 0,
						sha1: '0987654321abcdef'
					}
				});
				done();
			});
		});

		it('should return promise resolving to parsed body when API call is successful', function() {

			var apiResponse = {
				statusCode: 200,
				body: new Buffer('{"part": {"part_id": "00000000", "size": 10, "offset": 0, "sha1": "0987654321abcdef"}}')
			};

			sandbox.stub(boxClientFake, 'put').returns(Promise.resolve(apiResponse));

			return files.uploadPart(TEST_SESSION_ID, TEST_PART, TEST_OFFSET, TEST_LENGTH)
				.then(data => {

					assert.deepEqual(data, {
						part: {
							part_id: '00000000',
							size: 10,
							offset: 0,
							sha1: '0987654321abcdef'
						}
					});
				});
		});
	});

	describe('commitUploadSession', function() {

		var TEST_SESSION_ID = '872f3b4of2e5b',
			TEST_FILE_HASH = 'oHNRqoPkTcXiX9y4eU54ccSsPQw=',
			TEST_PARTS = [
				{
					part_id: 'cafedad1',
					size: 9,
					offset: 0
				}
			];

		it('should make POST request to commit the upload session when called with list of parts', function() {

			var expectedParams = {
				headers: {
					Digest: `SHA=${TEST_FILE_HASH}`
				},
				body: {
					attributes: {},
					parts: TEST_PARTS
				}
			};

			var response = {
				statusCode: 201
			};

			sandbox.mock(boxClientFake).expects('post')
				.withArgs(`https://upload-base/2.1/files/upload_sessions/${TEST_SESSION_ID}/commit`, expectedParams)
				.returns(Promise.resolve(response));
			files.commitUploadSession(TEST_SESSION_ID, TEST_FILE_HASH, {parts: TEST_PARTS});
		});

		it('should pass non-parts options as file attribute when called with multiple options', function() {

			let options = {
				parts: TEST_PARTS,
				name: 'foo.txt'
			};

			var expectedParams = {
				headers: {
					Digest: `SHA=${TEST_FILE_HASH}`
				},
				body: {
					attributes: {
						name: 'foo.txt'
					},
					parts: TEST_PARTS
				}
			};

			var response = {
				statusCode: 201
			};

			sandbox.mock(boxClientFake).expects('post')
				.withArgs(`https://upload-base/2.1/files/upload_sessions/${TEST_SESSION_ID}/commit`, expectedParams)
				.returns(Promise.resolve(response));
			files.commitUploadSession(TEST_SESSION_ID, TEST_FILE_HASH, options);
		});

		it('should call callback with an error when there is an error making the API call', function(done) {

			var error = new Error('API connection had a problem');

			// Using Promise.reject() causes an unhandled rejection error, so make the promise reject asynchronously
			var p = Promise.delay(1).then(() => {
				throw error;
			});
			sandbox.stub(boxClientFake, 'post').returns(p);
			files.commitUploadSession(TEST_SESSION_ID, TEST_FILE_HASH, {parts: TEST_PARTS}, function(err) {

				assert.equal(err, error);
				done();
			});
		});

		it('should return promise that rejects when there is an error making the API call', function() {

			var error = new Error('API connection had a problem');

			// Using Promise.reject() causes an unhandled rejection error, so make the promise reject asynchronously
			var p = Promise.delay(1).then(() => {
				throw error;
			});
			sandbox.stub(boxClientFake, 'post').returns(p);
			return files.commitUploadSession(TEST_SESSION_ID, TEST_FILE_HASH, {parts: TEST_PARTS})
				.catch(err => {
					assert.equal(err, error);
				});
		});

		it('should call callback with the response body when the API returns a success', function(done) {

			var responseBody = {
				type: 'file',
				id: '8726934856'
			};

			var response = {
				statusCode: 201,
				body: responseBody
			};

			sandbox.stub(boxClientFake, 'post').returns(Promise.resolve(response));
			files.commitUploadSession(TEST_SESSION_ID, TEST_FILE_HASH, {parts: TEST_PARTS}, function(err, data) {

				assert.isNull(err);
				assert.equal(data, responseBody);
				done();
			});
		});

		it('should return promise resolving to the response body when the API returns a success', function() {

			var responseBody = {
				type: 'file',
				id: '8726934856'
			};

			var response = {
				statusCode: 201,
				body: responseBody
			};

			sandbox.stub(boxClientFake, 'post').returns(Promise.resolve(response));
			return files.commitUploadSession(TEST_SESSION_ID, TEST_FILE_HASH, {parts: TEST_PARTS})
				.then(data => {
					assert.equal(data, responseBody);
				});
		});

		it('should retry the call when the API returns a 202 with Retry-After header', function(done) {

			// Need to fake timers and make Promises resolve synchronously for this test to work
			sandbox.useFakeTimers();
			var originalScheduler = Promise.setScheduler(fn => fn());

			var retryResponse = {
				statusCode: 202,
				headers: {
					'retry-after': 1
				}
			};

			var responseBody = {
				type: 'file',
				id: '8726934856'
			};

			var successResponse = {
				statusCode: 201,
				body: responseBody
			};

			var apiStub = sandbox.stub(boxClientFake, 'post');
			apiStub.onFirstCall().returns(Promise.resolve(retryResponse));
			apiStub.onSecondCall().returns(Promise.resolve(successResponse));
			files.commitUploadSession(TEST_SESSION_ID, TEST_FILE_HASH, {parts: TEST_PARTS}, function(err, data) {

				assert.isNull(err);
				assert.equal(data, responseBody);
				Promise.setScheduler(originalScheduler);
				done();
			});
			sandbox.clock.tick(999);
			assert.equal(apiStub.callCount, 1, 'Retry should not be called until retry interval has elapsed');
			sandbox.clock.tick(1);
		});

		it('should call callback with an error when unknown response code is received', function(done) {

			var response = {
				statusCode: 303
			};

			sandbox.stub(boxClientFake, 'post').returns(Promise.resolve(response));
			files.commitUploadSession(TEST_SESSION_ID, TEST_FILE_HASH, {parts: TEST_PARTS}, function(err) {

				assert.instanceOf(err, Error);
				done();
			});
		});

		it('should return promise that rejects when unknown response code is received', function() {

			var response = {
				statusCode: 303
			};

			sandbox.stub(boxClientFake, 'post').returns(Promise.resolve(response));
			return files.commitUploadSession(TEST_SESSION_ID, TEST_FILE_HASH, {parts: TEST_PARTS})
				.catch(err => {
					assert.instanceOf(err, Error);
				});
		});

		it('should fetch parts from API when parts are not passed in', function(done) {


			var expectedParams = {
				headers: {
					Digest: `SHA=${TEST_FILE_HASH}`
				},
				body: {
					attributes: {},
					parts: TEST_PARTS
				}
			};

			var expectedPagingOptions = {
				limit: 1000
			};

			var partsResponse = {
				entries: TEST_PARTS,
				limit: 1000,
				offset: 0,
				total_count: 1
			};

			var commitResponse = {
				statusCode: 201
			};

			sandbox.mock(files).expects('getUploadSessionParts')
				.withArgs(TEST_SESSION_ID, sinon.match(expectedPagingOptions))
				.returns(Promise.resolve(partsResponse));
			sandbox.mock(boxClientFake).expects('post')
				.withArgs(`https://upload-base/2.1/files/upload_sessions/${TEST_SESSION_ID}/commit`, expectedParams)
				.returns(Promise.resolve(commitResponse));
			files.commitUploadSession(TEST_SESSION_ID, TEST_FILE_HASH, null, function(err) {

				assert.ifError(err);
				done();
			});
		});

		it('should commit with all parts when API parts span multiple pages', function(done) {

			var parts = [
				{
					part_id: '00000001',
					offset: 0,
					size: 3
				},
				{
					part_id: '00000002',
					offset: 3,
					size: 3
				}
			];

			var expectedParams = {
				headers: {
					Digest: `SHA=${TEST_FILE_HASH}`
				},
				body: {
					attributes: {},
					parts
				}
			};

			var commitResponse = {
				statusCode: 201
			};

			var filesMock = sandbox.mock(files);
			filesMock.expects('getUploadSessionParts').withArgs(TEST_SESSION_ID, sinon.match({limit: 1000}))
				.returns(Promise.resolve({
					entries: [parts[0]],
					limit: 1,
					offset: 0,
					total_count: 2
				}));
			filesMock.expects('getUploadSessionParts').withArgs(TEST_SESSION_ID, sinon.match({limit: 1000, offset: 1}))
				.returns(Promise.resolve({
					entries: [parts[1]],
					limit: 1,
					offset: 1,
					total_count: 2
				}));
			sandbox.mock(boxClientFake).expects('post')
				.withArgs(`https://upload-base/2.1/files/upload_sessions/${TEST_SESSION_ID}/commit`, expectedParams)
				.returns(Promise.resolve(commitResponse));
			files.commitUploadSession(TEST_SESSION_ID, TEST_FILE_HASH, null, function(err) {

				assert.ifError(err);
				done();
			});
		});

		it('should call callback with an error when page request returns an error', function(done) {

			var partsError = new Error('Could not fetch parts');

			sandbox.stub(files, 'getUploadSessionParts').returns(Promise.reject(partsError));
			sandbox.mock(boxClientFake).expects('post')
				.never();
			files.commitUploadSession(TEST_SESSION_ID, TEST_FILE_HASH, null, function(err) {

				assert.equal(err, partsError);
				done();
			});
		});

		it('should return promise that rejects when page request returns an error', function() {

			var partsError = new Error('Could not fetch parts');

			sandbox.stub(files, 'getUploadSessionParts').returns(Promise.reject(partsError));
			sandbox.mock(boxClientFake).expects('post')
				.never();
			return files.commitUploadSession(TEST_SESSION_ID, TEST_FILE_HASH)
				.catch(err => {
					assert.equal(err, partsError);
				});
		});
	});

	describe('abortUploadSession', function() {

		var TEST_SESSION_ID = '87nyeibt7y2v34t2';

		it('should make DELETE request to destroy the upload session when called', function() {

			sandbox.stub(boxClientFake, 'wrapWithDefaultHandler').returnsArg(0);
			sandbox.mock(boxClientFake).expects('del')
				.withArgs(`https://upload-base/2.1/files/upload_sessions/${TEST_SESSION_ID}`, null);
			files.abortUploadSession(TEST_SESSION_ID);
		});

		it('should wrap with default handler when called', function() {

			sandbox.stub(boxClientFake, 'del').returns(Promise.resolve());
			sandbox.mock(boxClientFake).expects('wrapWithDefaultHandler')
				.withArgs(boxClientFake.del)
				.returnsArg(0);
			files.abortUploadSession(TEST_SESSION_ID);
		});

		it('should pass results to callback when callback is present', function(done) {

			var response = {};
			sandbox.stub(boxClientFake, 'wrapWithDefaultHandler').returnsArg(0);
			sandbox.stub(boxClientFake, 'del').yieldsAsync(null, response);
			files.abortUploadSession(TEST_SESSION_ID, function(err, data) {

				assert.ifError(err);
				assert.equal(data, response);
				done();
			});
		});

		it('should return promise resolving to results when called', function() {

			var response = {};
			sandbox.stub(boxClientFake, 'wrapWithDefaultHandler').returnsArg(0);
			sandbox.stub(boxClientFake, 'del').returns(Promise.resolve(response));
			return files.abortUploadSession(TEST_SESSION_ID)
				.then(data => assert.equal(data, response));
		});
	});

	describe('getUploadSessionParts', function() {

		var TEST_SESSION_ID = '87nyeibt7y2v34t2';

		it('should make GET request for the uploaded parts when called', function() {

			sandbox.stub(boxClientFake, 'wrapWithDefaultHandler').returnsArg(0);
			sandbox.mock(boxClientFake).expects('get')
				.withArgs(`https://upload-base/2.1/files/upload_sessions/${TEST_SESSION_ID}/parts`, testParamsWithQs);
			files.getUploadSessionParts(TEST_SESSION_ID, testQS);
		});

		it('should wrap with default handler when called', function() {

			sandbox.stub(boxClientFake, 'get').returns(Promise.resolve());
			sandbox.mock(boxClientFake).expects('wrapWithDefaultHandler')
				.withArgs(boxClientFake.get)
				.returnsArg(0);
			files.getUploadSessionParts(TEST_SESSION_ID, testQS);
		});

		it('should pass results to callback when callback is present', function(done) {

			var response = {};
			sandbox.stub(boxClientFake, 'wrapWithDefaultHandler').returnsArg(0);
			sandbox.stub(boxClientFake, 'get').yieldsAsync(null, response);
			files.getUploadSessionParts(TEST_SESSION_ID, testQS, function(err, data) {

				assert.ifError(err);
				assert.equal(data, response);
				done();
			});
		});

		it('should return promise resolving to results when called', function() {

			var response = {};
			sandbox.stub(boxClientFake, 'wrapWithDefaultHandler').returnsArg(0);
			sandbox.stub(boxClientFake, 'get').returns(Promise.resolve(response));
			return files.getUploadSessionParts(TEST_SESSION_ID, testQS)
				.then(data => assert.equal(data, response));
		});
	});

	describe('getUploadSession', function() {

		var TEST_SESSION_ID = '87nyeibt7y2v34t2';

		it('should make GET request for the session info when called', function() {

			sandbox.stub(boxClientFake, 'wrapWithDefaultHandler').returnsArg(0);
			sandbox.mock(boxClientFake).expects('get')
				.withArgs(`https://upload-base/2.1/files/upload_sessions/${TEST_SESSION_ID}`);
			files.getUploadSession(TEST_SESSION_ID);
		});

		it('should wrap with default handler when called', function() {

			sandbox.stub(boxClientFake, 'get').returns(Promise.resolve());
			sandbox.mock(boxClientFake).expects('wrapWithDefaultHandler')
				.withArgs(boxClientFake.get)
				.returnsArg(0);
			files.getUploadSession(TEST_SESSION_ID);
		});

		it('should pass results to callback when callback is present', function(done) {

			var response = {};
			sandbox.stub(boxClientFake, 'wrapWithDefaultHandler').returnsArg(0);
			sandbox.stub(boxClientFake, 'get').yieldsAsync(null, response);
			files.getUploadSession(TEST_SESSION_ID, function(err, data) {

				assert.ifError(err);
				assert.equal(data, response);
				done();
			});
		});

		it('should return promise resolving to results when called', function() {

			var response = {};
			sandbox.stub(boxClientFake, 'wrapWithDefaultHandler').returnsArg(0);
			sandbox.stub(boxClientFake, 'get').returns(Promise.resolve(response));
			return files.getUploadSession(TEST_SESSION_ID)
				.then(data => assert.equal(data, response));
		});
	});

	describe('getChunkedUploader', function() {

		var TEST_FOLDER_ID = '7869287364',
			TEST_SIZE = 12345678,
			TEST_NAME = 'test file.jpg';

		it('should make call to create upload session when called', function() {

			var session = {
				upload_session_id: '91d2yb48qu34o82y45'
			};

			sandbox.mock(files).expects('createUploadSession')
				.withArgs(TEST_FOLDER_ID, TEST_SIZE, TEST_NAME)
				.returns(Promise.resolve(session));
			files.getChunkedUploader(TEST_FOLDER_ID, TEST_SIZE, TEST_NAME, 'test data', {});
		});

		it('should call callback with an error when upload session cannot be created', function(done) {

			var error = new Error('Cannot create upload session');

			sandbox.stub(files, 'createUploadSession').returns(Promise.reject(error));
			files.getChunkedUploader(TEST_FOLDER_ID, TEST_SIZE, TEST_NAME, 'test data', {}, function(err) {

				assert.equal(err, error);
				done();
			});
		});

		it('should return promise that rejects when upload session cannot be created', function() {

			var error = new Error('Cannot create upload session');

			sandbox.stub(files, 'createUploadSession').returns(Promise.reject(error));
			return files.getChunkedUploader(TEST_FOLDER_ID, TEST_SIZE, TEST_NAME, 'test data', {})
				.catch(err => {
					assert.equal(err, error);
				});
		});

		it('should call callback with new chunked uploader when upload session is created', function(done) {

			var session = {
				upload_session_id: '91d2yb48qu34o82y45'
			};

			var options = {};

			var uploader = {};
			ChunkedUploaderStub.returns(uploader);

			sandbox.stub(files, 'createUploadSession').returns(Promise.resolve(session));
			files.getChunkedUploader(TEST_FOLDER_ID, TEST_SIZE, TEST_NAME, 'test data', options, function(err, data) {

				assert.ifError(err);
				assert.ok(ChunkedUploaderStub.calledWithNew(), 'New chunked uploader should be constructed');
				assert.ok(ChunkedUploaderStub.calledWith(boxClientFake, session, 'test data', TEST_SIZE, options), 'Chunked uploader should get correct options');
				assert.equal(data, uploader);
				done();
			});
		});

		it('should return promise resolving to new chunked uploader when upload session is created', function() {

			var session = {
				upload_session_id: '91d2yb48qu34o82y45'
			};

			var options = {};

			var uploader = {};
			ChunkedUploaderStub.returns(uploader);

			sandbox.stub(files, 'createUploadSession').returns(Promise.resolve(session));
			return files.getChunkedUploader(TEST_FOLDER_ID, TEST_SIZE, TEST_NAME, 'test data', options)
				.then(data => {

					assert.ok(ChunkedUploaderStub.calledWithNew(), 'New chunked uploader should be constructed');
					assert.ok(ChunkedUploaderStub.calledWith(boxClientFake, session, 'test data', TEST_SIZE, options), 'Chunked uploader should get correct options');
					assert.equal(data, uploader);
				});
		});
	});

	describe('getNewVersionChunkedUploader', function() {

		var TEST_FILE_ID = '7869287364',
			TEST_SIZE = 12345678;

		it('should make call to create upload session when called', function() {

			var session = {
				upload_session_id: '91d2yb48qu34o82y45'
			};

			sandbox.mock(files).expects('createNewVersionUploadSession')
				.withArgs(TEST_FILE_ID, TEST_SIZE)
				.returns(Promise.resolve(session));
			files.getNewVersionChunkedUploader(TEST_FILE_ID, TEST_SIZE, 'test data', {});
		});

		it('should call callback with an error when upload session cannot be created', function(done) {

			var error = new Error('Cannot create upload session');

			sandbox.stub(files, 'createNewVersionUploadSession').returns(Promise.reject(error));
			files.getNewVersionChunkedUploader(TEST_FILE_ID, TEST_SIZE, 'test data', {}, function(err) {

				assert.equal(err, error);
				done();
			});
		});

		it('should return promisethat rejects  when upload session cannot be created', function() {

			var error = new Error('Cannot create upload session');

			sandbox.stub(files, 'createNewVersionUploadSession').returns(Promise.reject(error));
			return files.getNewVersionChunkedUploader(TEST_FILE_ID, TEST_SIZE, 'test data', {})
				.catch(err => {

					assert.equal(err, error);
				});
		});

		it('should call callback with new chunked uploader when upload session is created', function(done) {

			var session = {
				upload_session_id: '91d2yb48qu34o82y45'
			};

			var options = {};

			var uploader = {};
			ChunkedUploaderStub.returns(uploader);

			sandbox.stub(files, 'createNewVersionUploadSession').returns(Promise.resolve(session));
			files.getNewVersionChunkedUploader(TEST_FILE_ID, TEST_SIZE, 'test data', options, function(err, data) {

				assert.ifError(err);
				assert.ok(ChunkedUploaderStub.calledWithNew(), 'New chunked uploader should be constructed');
				assert.ok(ChunkedUploaderStub.calledWith(boxClientFake, session, 'test data', TEST_SIZE, options), 'Chunked uploader should get correct options');
				assert.equal(data, uploader);
				done();
			});
		});

		it('should return promise resolving to new chunked uploader when upload session is created', function() {

			var session = {
				upload_session_id: '91d2yb48qu34o82y45'
			};

			var options = {};

			var uploader = {};
			ChunkedUploaderStub.returns(uploader);

			sandbox.stub(files, 'createNewVersionUploadSession').returns(Promise.resolve(session));
			return files.getNewVersionChunkedUploader(TEST_FILE_ID, TEST_SIZE, 'test data', options)
				.then(data => {

					assert.ok(ChunkedUploaderStub.calledWithNew(), 'New chunked uploader should be constructed');
					assert.ok(ChunkedUploaderStub.calledWith(boxClientFake, session, 'test data', TEST_SIZE, options), 'Chunked uploader should get correct options');
					assert.equal(data, uploader);
				});
		});
	});

	describe('getCollaborations()', function() {

		it('should make GET request to get file collaborations when called', function() {

			sandbox.stub(boxClientFake, 'wrapWithDefaultHandler').returnsArg(0);
			sandbox.mock(boxClientFake).expects('get')
				.withArgs('/files/1234/collaborations', testParamsWithQs);
			files.getCollaborations(FILE_ID, testQS);
		});

		it('should wrap with default handler when called', function() {

			sandbox.stub(boxClientFake, 'get').returns(Promise.resolve());
			sandbox.mock(boxClientFake).expects('wrapWithDefaultHandler')
				.withArgs(boxClientFake.get)
				.returnsArg(0);
			files.getCollaborations(FILE_ID, testQS);
		});

		it('should pass results to callback when callback is present', function(done) {

			var response = {};
			sandbox.stub(boxClientFake, 'wrapWithDefaultHandler').returnsArg(0);
			sandbox.stub(boxClientFake, 'get').yieldsAsync(null, response);
			files.getCollaborations(FILE_ID, testQS, function(err, data) {

				assert.ifError(err);
				assert.equal(data, response);
				done();
			});
		});

		it('should return promise resolving to results when called', function() {

			var response = {};
			sandbox.stub(boxClientFake, 'wrapWithDefaultHandler').returnsArg(0);
			sandbox.stub(boxClientFake, 'get').returns(Promise.resolve(response));
			return files.getCollaborations(FILE_ID, testQS)
				.then(data => assert.equal(data, response));
		});

	});

	describe('getRepresentationInfo()', function() {
		var TEST_REPRESENTATION = '[png?dimensions=1024x1024]';
		var expectedRepresentationParam = { headers: { 'x-rep-hints': TEST_REPRESENTATION }, qs: { fields: 'representations' } };
		var placeholderUrl = '.../{+asset_path}';

		it('should make GET request to get file representation when called', function() {
			var response = {
				statusCode: 200,
				body: {
					representations: {
						entries: [
							{
								content: {
									url_template: placeholderUrl
								}
							}
						]
					}
				}
			};
			sandbox.mock(boxClientFake).expects('get')
				.withArgs('/files/1234', expectedRepresentationParam)
				.returns(Promise.resolve(response));
			files.getRepresentationInfo(FILE_ID, TEST_REPRESENTATION);
		});

		it('should call callback with the representation when a 200 response is returned', function(done) {
			var response = {
				statusCode: 200,
				body: {
					representations: {
						entries: [
							{
								content: {
									url_template: placeholderUrl
								}
							}
						]
					}
				}
			};
			sandbox.stub(boxClientFake, 'get').returns(Promise.resolve(response));
			files.getRepresentationInfo(FILE_ID, TEST_REPRESENTATION, function(err, representationObject) {
				assert.ifError(err);
				assert.strictEqual(representationObject, response.body.representations, 'representation object is returned');
				done();
			});
		});
		it('should return a promise resolving to a representation object when a 200 response is returned', function() {
			var response = {
				statusCode: 200,
				body: {
					representations: {
						entries: [
							{
								content: {
									url_template: placeholderUrl
								}
							}
						]
					}
				}
			};
			sandbox.stub(boxClientFake, 'get').returns(Promise.resolve(response));
			return files.getRepresentationInfo(FILE_ID, TEST_REPRESENTATION)
				.then(representationObject => {
					assert.strictEqual(representationObject, response.body.representations, 'representation object is returned');
				});
		});
		it('should call callback with an error when a 202 ACCEPTED response is returned', function(done) {
			var response = {statusCode: 202};

			sandbox.stub(boxClientFake, 'get').returns(Promise.resolve(response));
			files.getRepresentationInfo(FILE_ID, TEST_REPRESENTATION, function(err) {
				assert.instanceOf(err, Error);
				assert.strictEqual(err.statusCode, response.statusCode);
				done();
			});
		});
		it('should return a promise that rejects when a 202 ACCEPTED response is returned', function() {
			var response = {statusCode: 202};

			sandbox.stub(boxClientFake, 'get').returns(Promise.resolve(response));
			return files.getRepresentationInfo(FILE_ID, TEST_REPRESENTATION)
				.catch(err => {
					assert.instanceOf(err, Error);
					assert.strictEqual(err.statusCode, response.statusCode);
				});
		});
		it('should call callback with an error when the API call does not succeed', function(done) {

			var apiError = new Error('ECONNRESET');
			sandbox.stub(boxClientFake, 'get').returns(Promise.reject(apiError));

			files.getRepresentationInfo(FILE_ID, TEST_REPRESENTATION, function(err) {
				assert.equal(err, apiError);
				done();
			});
		});

		it('should return a promise that rejects when the API call does not succeed', function() {

			var apiError = new Error('ECONNRESET');
			sandbox.stub(boxClientFake, 'get').returns(Promise.reject(apiError));

			return files.getRepresentationInfo(FILE_ID, TEST_REPRESENTATION)
				.catch(err => {
					assert.equal(err, apiError);
				});
		});

		it('should call callback with unexpected response error when the API returns unknown status code', function(done) {

			var response = {statusCode: 403};

			sandbox.stub(boxClientFake, 'get').returns(Promise.resolve(response));

			files.getRepresentationInfo(FILE_ID, TEST_REPRESENTATION, function(err) {
				assert.instanceOf(err, Error);
				assert.propertyVal(err, 'statusCode', response.statusCode);
				done();
			});
		});

		it('should return a promise that rejects with unexpected response error when the API returns unknown status code', function() {

			var response = {statusCode: 403};

			sandbox.stub(boxClientFake, 'get').returns(Promise.resolve(response));

			return files.getThumbnail(FILE_ID, TEST_REPRESENTATION)
				.catch(err => {
					assert.instanceOf(err, Error);
					assert.propertyVal(err, 'statusCode', response.statusCode);
				});
		});
	});
});<|MERGE_RESOLUTION|>--- conflicted
+++ resolved
@@ -589,16 +589,14 @@
 			var error = new Error('Failed get');
 
 			var filesMock = sandbox.mock(files);
-<<<<<<< HEAD
-			filesMock.expects('get').withArgs(FILE_ID, {fields: 'collections'})
-				.returns(Promise.reject(error));
-=======
+
 			// Using Promise.reject() causes an unhandled rejection error, so make the promise reject asynchronously
 			var p = Promise.delay(1).then(() => {
 				throw error;
 			});
-			filesMock.expects('get').withArgs(FILE_ID, {fields: 'collections'}).returns(p);
->>>>>>> df30d3a1
+			filesMock.expects('get').withArgs(FILE_ID, {fields: 'collections'})
+        .returns(p);
+
 			filesMock.expects('update').never();
 
 			files.addToCollection(FILE_ID, COLLECTION_ID, function(err) {
@@ -613,16 +611,14 @@
 			var error = new Error('Failed get');
 
 			var filesMock = sandbox.mock(files);
-<<<<<<< HEAD
-			filesMock.expects('get').withArgs(FILE_ID, {fields: 'collections'})
-				.returns(Promise.reject(error));
-=======
+
 			// Using Promise.reject() causes an unhandled rejection error, so make the promise reject asynchronously
 			var p = Promise.delay(1).then(() => {
 				throw error;
 			});
-			filesMock.expects('get').withArgs(FILE_ID, {fields: 'collections'}).returns(p);
->>>>>>> df30d3a1
+			filesMock.expects('get').withArgs(FILE_ID, {fields: 'collections'})
+        .returns(p);
+
 			filesMock.expects('update').never();
 
 			return files.addToCollection(FILE_ID, COLLECTION_ID)
@@ -640,26 +636,26 @@
 					{id: '111'}
 				]
 			};
+      
+      var expectedBody = {
+        collections: [
+          { id: COLLECTION_ID },
+          { id: '111' }
+        ]
+      };
 
 			var error = new Error('Failed update');
 
 			var filesMock = sandbox.mock(files);
-<<<<<<< HEAD
-			filesMock.expects('get').withArgs(FILE_ID, {fields: 'collections'})
-				.returns(Promise.resolve(file));
-			filesMock.expects('update').withArgs(FILE_ID, {collections: [
-				{id: COLLECTION_ID},
-				{id: '111'}
-			]})
-				.returns(Promise.reject(error));
-=======
+
 			// Using Promise.reject() causes an unhandled rejection error, so make the promise reject asynchronously
 			var p = Promise.delay(1).then(() => {
 				throw error;
 			});
-			filesMock.expects('get').withArgs(FILE_ID, {fields: 'collections'}).returns(Promise.resolve(file));
-			filesMock.expects('update').withArgs(FILE_ID, {collections: [{id: COLLECTION_ID},{id: '111'}]}).returns(p);
->>>>>>> df30d3a1
+			filesMock.expects('get').withArgs(FILE_ID, {fields: 'collections'})
+        .returns(Promise.resolve(file));
+			filesMock.expects('update').withArgs(FILE_ID, expectedBody)
+        .returns(p);
 
 			files.addToCollection(FILE_ID, COLLECTION_ID, function(err) {
 
@@ -677,6 +673,13 @@
 					{id: '111'}
 				]
 			};
+      
+      var expectedBody = {
+        collections: [
+          { id: COLLECTION_ID },
+          { id: '111' }
+        ]
+      };
 
 			var error = new Error('Failed update');
 			// Using Promise.reject() causes an unhandled rejection error, so make the promise reject asynchronously
@@ -685,18 +688,10 @@
 			});
 
 			var filesMock = sandbox.mock(files);
-<<<<<<< HEAD
 			filesMock.expects('get').withArgs(FILE_ID, {fields: 'collections'})
-				.returns(Promise.resolve(file));
-			filesMock.expects('update').withArgs(FILE_ID, {collections: [
-				{id: COLLECTION_ID},
-				{id: '111'}
-			]})
-				.returns(Promise.reject(error));
-=======
-			filesMock.expects('get').withArgs(FILE_ID, {fields: 'collections'}).returns(Promise.resolve(file));
-			filesMock.expects('update').withArgs(FILE_ID, {collections: [{id: COLLECTION_ID},{id: '111'}]}).returns(p);
->>>>>>> df30d3a1
+        .returns(Promise.resolve(file));
+			filesMock.expects('update').withArgs(FILE_ID, expectedBody)
+        .returns(p);
 
 			return files.addToCollection(FILE_ID, COLLECTION_ID)
 				.catch(err => {
