/**
 * @fileoverview Box SDK Node Integration Tests
 */
'use strict';

// ------------------------------------------------------------------------------
// Requirements
// ------------------------------------------------------------------------------

var assert = require('chai').assert,
	mockery = require('mockery'),
	http = require('http'),
	leche = require('leche'),
	sinon = require('sinon'),
	nock = require('nock'),
	fs = require('fs'),
	path = require('path'),
	crypto = require('crypto'),
<<<<<<< HEAD
	Promise = require('bluebird'),
=======
	request = require('request'),
>>>>>>> bf3f5503
	jwt = require('jsonwebtoken');

describe('Box Node SDK', function() {

	// ------------------------------------------------------------------------------
	// Setup
	// ------------------------------------------------------------------------------
	var sandbox = sinon.sandbox.create();

	var TEST_API_ROOT = 'https://api.box.com',
		TEST_CLIENT_ID = 'client_id',
		TEST_CLIENT_SECRET = 'TOP SECRET',
		TEST_ACCESS_TOKEN = 'at',
		MODULE_FILE_PATH = '../lib/box-node-sdk';

	var apiMock,
		BoxSDK;

	beforeEach(function() {
		apiMock = nock(TEST_API_ROOT);

		mockery.enable({
			warnOnUnregistered: false
		});
		mockery.registerAllowable(MODULE_FILE_PATH, true);

		BoxSDK = require(MODULE_FILE_PATH);
	});

	afterEach(function() {
		sandbox.verifyAndRestore();
		mockery.deregisterAll();
		mockery.disable();
		nock.cleanAll();
	});

	it('should issue correct request to the API when basic client manager function is called', function(done) {

		var folderID = '98740596456',
			folderName = 'Test Folder';

		apiMock.get(`/2.0/folders/${folderID}`)
			.matchHeader('Authorization', function(authHeader) {
				assert.equal(authHeader, `Bearer ${TEST_ACCESS_TOKEN}`);
				return true;
			})
			.matchHeader('User-Agent', function(uaHeader) {
				assert.include(uaHeader, 'Box Node.js SDK v');
				return true;
			})
			.matchHeader('Accept-Encoding', function(header) {
				assert.equal(header, 'gzip');
				return true;
			})
			.reply(200, {
				id: folderID,
				name: folderName
			});

		var sdk = new BoxSDK({
			clientID: TEST_CLIENT_ID,
			clientSecret: TEST_CLIENT_SECRET,
			request: {
				headers: {
					'Accept-Encoding': 'gzip'
				}
			}
		});

		var client = sdk.getBasicClient(TEST_ACCESS_TOKEN);

		client.folders.get(folderID, {}, function(err, data) {

			assert.ifError(err);
			assert.propertyVal(data, 'id', folderID);
			assert.propertyVal(data, 'name', folderName);
			done();
		});

	});

	it('should return promise when basic client manager function is called', function() {

		var folderID = '98740596456',
			folderName = 'Test Folder';

		apiMock.get(`/2.0/folders/${folderID}`)
			.matchHeader('Authorization', function(authHeader) {
				assert.equal(authHeader, `Bearer ${TEST_ACCESS_TOKEN}`);
				return true;
			})
			.matchHeader('User-Agent', function(uaHeader) {
				assert.include(uaHeader, 'Box Node.js SDK v');
				return true;
			})
			.matchHeader('Accept-Encoding', function(header) {
				assert.equal(header, 'gzip');
				return true;
			})
			.reply(200, {
				id: folderID,
				name: folderName
			});

		var sdk = new BoxSDK({
			clientID: TEST_CLIENT_ID,
			clientSecret: TEST_CLIENT_SECRET,
			request: {
				headers: {
					'Accept-Encoding': 'gzip'
				}
			}
		});

		var client = sdk.getBasicClient(TEST_ACCESS_TOKEN);

		return client.folders.get(folderID)
			.catch(err => {
				assert.ifError(err);
			})
			.then(data => {
				assert.propertyVal(data, 'id', folderID);
				assert.propertyVal(data, 'name', folderName);
			});
	});

	it('should fire response event when response comes back from the API', function(done) {

		var apiResponse = {
			id: '1234',
			name: 'Test Folder II',
			parent: null
		};

		apiMock.get('/2.0/folders/1234').reply(200, apiResponse);

		var sdk = new BoxSDK({
			clientID: TEST_CLIENT_ID,
			clientSecret: TEST_CLIENT_SECRET
		});

		var client = sdk.getBasicClient(TEST_ACCESS_TOKEN);

		sdk.on('response', function(err, response) {

			assert.ifError(err);
			assert.instanceOf(response, http.IncomingMessage);
			done();
		});

		client.folders.get('1234', {}, () => { /**/ });
	});

	it('should get anonymous tokens and make API call when anonymous client manager is used', function(done) {

		var fileID = '98740596456',
			fileName = 'Test Document.pdf',
			sharedLink = 'https://app.box.com/s/dhfkuagdjfhashfbshd';

		apiMock
			.post('/oauth2/token', {
				grant_type: 'client_credentials',
				client_id: TEST_CLIENT_ID,
				client_secret: TEST_CLIENT_SECRET
			})
			.reply(200, {
				access_token: TEST_ACCESS_TOKEN,
				expires_in: 256
			})
			.get(`/2.0/files/${fileID}`)
			.matchHeader('Authorization', function(authHeader) {
				assert.equal(authHeader, `Bearer ${TEST_ACCESS_TOKEN}`);
				return true;
			})
			.matchHeader('BoxApi', function(boxHeader) {
				assert.equal(boxHeader, `shared_link=${encodeURIComponent(sharedLink)}`);
				return true;
			})
			.reply(200, {
				id: fileID,
				name: fileName
			});

		var sdk = new BoxSDK({
			clientID: TEST_CLIENT_ID,
			clientSecret: TEST_CLIENT_SECRET
		});

		var client = sdk.getAnonymousClient();
		client.setSharedContext(sharedLink);

		client.files.get(fileID, {}, function(err, data) {

			assert.ifError(err);
			assert.propertyVal(data, 'id', fileID);
			assert.propertyVal(data, 'name', fileName);
			done();
		});

	});

	it('should correctly store tokens and make API call when persistent client manager is called', function(done) {

		var fileID = '98740596456',
			fileName = 'Test Document.pdf',
			tokenStoreFake = leche.create([
				'read',
				'write',
				'clear'
			]),
			refreshToken = 'rt',
			ips = [
				'127.0.0.1',
				'192.168.1.1'
			],
			expiredTokenInfo = {
				accessToken: 'expired_at',
				refreshToken,
				acquiredAtMS: Date.now() - 3600000,
				accessTokenTTLMS: 60000
			};

		apiMock
			.post('/oauth2/token', {
				grant_type: 'refresh_token',
				refresh_token: refreshToken,
				client_id: TEST_CLIENT_ID,
				client_secret: TEST_CLIENT_SECRET
			})
			.reply(200, {
				access_token: TEST_ACCESS_TOKEN,
				refresh_token: 'new_rt',
				expires_in: 256
			})
			.get(`/2.0/files/${fileID}`)
			.matchHeader('Authorization', function(authHeader) {
				assert.equal(authHeader, `Bearer ${TEST_ACCESS_TOKEN}`);
				return true;
			})
			.matchHeader('X-Forwarded-For', function(xffHeader) {
				assert.equal(xffHeader, '127.0.0.1, 192.168.1.1');
				return true;
			})
			.reply(200, {
				id: fileID,
				name: fileName
			});

		var sdk = new BoxSDK({
			clientID: TEST_CLIENT_ID,
			clientSecret: TEST_CLIENT_SECRET
		});

		var client = sdk.getPersistentClient(expiredTokenInfo, tokenStoreFake);
		client.setIPs(ips);

		sandbox.mock(tokenStoreFake).expects('write')
			.withArgs(sinon.match({
				accessToken: TEST_ACCESS_TOKEN,
				refreshToken: 'new_rt'
			}))
			.yieldsAsync();

		client.files.get(fileID, {}, function(err, data) {

			assert.ifError(err);
			assert.propertyVal(data, 'id', fileID);
			assert.propertyVal(data, 'name', fileName);
			done();
		});
	});

	it('should make API call when persistent client manager is called and correctly match the IP headers for refresh token call', function(done) {

		var fileID = '98740596456',
			fileName = 'Test Document.pdf',
			tokenStoreFake = leche.create([
				'read',
				'write',
				'clear'
			]),
			refreshToken = 'rt',
			ips = [
				'127.0.0.1',
				'192.168.1.1'
			],
			expiredTokenInfo = {
				accessToken: 'expired_at',
				refreshToken,
				acquiredAtMS: Date.now() - 3600000,
				accessTokenTTLMS: 60000
			};

		apiMock
			.post('/oauth2/token', {
				grant_type: 'refresh_token',
				refresh_token: refreshToken,
				client_id: TEST_CLIENT_ID,
				client_secret: TEST_CLIENT_SECRET
			}).matchHeader('X-Forwarded-For', function(xffHeader) {
				assert.equal(xffHeader, '127.0.0.1, 192.168.1.1');
				return true;
			})
			.reply(200, {
				access_token: TEST_ACCESS_TOKEN,
				refresh_token: 'new_rt',
				expires_in: 256
			})
			.get(`/2.0/files/${fileID}`)
			.matchHeader('Authorization', function(authHeader) {
				assert.equal(authHeader, `Bearer ${TEST_ACCESS_TOKEN}`);
				return true;
			})
			.matchHeader('X-Forwarded-For', function(xffHeader) {
				assert.equal(xffHeader, '127.0.0.1, 192.168.1.1');
				return true;
			})
			.reply(200, {
				id: fileID,
				name: fileName
			});

		var sdk = new BoxSDK({
			clientID: TEST_CLIENT_ID,
			clientSecret: TEST_CLIENT_SECRET
		});

		var client = sdk.getPersistentClient(expiredTokenInfo, tokenStoreFake);
		client.setIPs(ips);

		sandbox.mock(tokenStoreFake).expects('write')
			.withArgs(sinon.match({
				accessToken: TEST_ACCESS_TOKEN,
				refreshToken: 'new_rt'
			}))
			.yieldsAsync();

		client.files.get(fileID, {}, function(err, data) {

			assert.ifError(err);
			assert.propertyVal(data, 'id', fileID);
			assert.propertyVal(data, 'name', fileName);
			done();
		});
	});

	it('should correctly store tokens and make API call when app auth client manager is called', function(done) {

		var userID = '34876458977987',
			userName = 'Pnin',
			algorithm = 'RS256',
			keyID = 'ltf64zjk',
			passphrase = 'Test secret key';

		// @NOTE(mwiller) 2016-04-12: This is an actual generated RSA key, so the key
		//   parameters are actually meaningful and will cause the test to fail if
		//   they change!
		/* eslint-disable no-sync */
		var privateKey = fs.readFileSync(path.resolve(__dirname, 'fixtures/appusers_private_key.pem'));
		/* eslint-enable no-sync */

		apiMock
			.post('/oauth2/token', function(body) {
				assert.propertyVal(body, 'client_id', TEST_CLIENT_ID);
				assert.propertyVal(body, 'client_secret', TEST_CLIENT_SECRET);
				assert.propertyVal(body, 'grant_type', 'urn:ietf:params:oauth:grant-type:jwt-bearer');

				var assertion = jwt.decode(body.assertion, {complete: true});
				assert.nestedPropertyVal(assertion, 'header.alg', algorithm);
				assert.nestedPropertyVal(assertion, 'header.typ', 'JWT');
				assert.nestedPropertyVal(assertion, 'header.kid', keyID);

				assert.nestedPropertyVal(assertion, 'payload.iss', TEST_CLIENT_ID);
				assert.nestedPropertyVal(assertion, 'payload.sub', userID);
				assert.nestedPropertyVal(assertion, 'payload.box_sub_type', 'user');
				assert.nestedPropertyVal(assertion, 'payload.aud', 'https://api.box.com/oauth2/token');
				assert.notProperty(assertion, 'payload.iat');

				return true;
			})
			.reply(200, {
				access_token: TEST_ACCESS_TOKEN,
				expires_in: 256
			})
			.get('/2.0/users/me')
			.matchHeader('Authorization', function(authHeader) {
				assert.equal(authHeader, `Bearer ${TEST_ACCESS_TOKEN}`);
				return true;
			})
			.reply(200, {
				id: userID,
				name: userName
			});

		var sdk = new BoxSDK({
			clientID: TEST_CLIENT_ID,
			clientSecret: TEST_CLIENT_SECRET,
			appAuth: {
				algorithm,
				keyID,
				privateKey,
				passphrase
			}
		});

		var client = sdk.getAppAuthClient('user', userID);

		client.users.get(client.CURRENT_USER_ID, {}, function(err, data) {

			assert.ifError(err);
			assert.propertyVal(data, 'id', userID);
			assert.propertyVal(data, 'name', userName);
			done();
		});
	});

	it('should correctly exchange tokens when client token exchange is called', function(done) {

		var userID = '34876458977987',
			algorithm = 'RS256',
			keyID = 'ltf64zjk',
			passphrase = 'Test secret key',
			scopes = [
				'item_preview',
				'item_read'
			],
			resource = 'https://api.box.com/2.0/folders/0';

		var exchangedTokenInfo = {
			access_token: '1!938y4fncqwe8rqwoieo-05oe8ugisuedb8745y45756dfgbdfgu-wrtwergwre5yfdgber623rgfadsftw45yehr-dfg',
			expires_in: 3987,
			token_type: 'bearer',
			restricted_to: [
				{
					scope: 'item_preview,item_read',
					object: {
						type: 'folder',
						id: '0',
						sequence_id: null,
						etag: null,
						name: 'All Files'
					}
				}
			],
			issued_token_type: 'urn:ietf:params:oauth:token-type:access_token'
		};

		// @NOTE(mwiller) 2016-04-12: This is an actual generated RSA key, so the key
		//   parameters are actually meaningful and will cause the test to fail if
		//   they change!
		/* eslint-disable no-sync */
		var privateKey = fs.readFileSync(path.resolve(__dirname, 'fixtures/appusers_private_key.pem'));
		/* eslint-enable no-sync */

		apiMock
			.post('/oauth2/token', function(body) {
				assert.propertyVal(body, 'client_id', TEST_CLIENT_ID);
				assert.propertyVal(body, 'client_secret', TEST_CLIENT_SECRET);
				assert.propertyVal(body, 'grant_type', 'urn:ietf:params:oauth:grant-type:jwt-bearer');

				var assertion = jwt.decode(body.assertion, {complete: true});
				assert.nestedPropertyVal(assertion, 'header.alg', algorithm);
				assert.nestedPropertyVal(assertion, 'header.typ', 'JWT');
				assert.nestedPropertyVal(assertion, 'header.kid', keyID);

				assert.nestedPropertyVal(assertion, 'payload.iss', TEST_CLIENT_ID);
				assert.nestedPropertyVal(assertion, 'payload.sub', userID);
				assert.nestedPropertyVal(assertion, 'payload.box_sub_type', 'user');
				assert.nestedPropertyVal(assertion, 'payload.aud', 'https://api.box.com/oauth2/token');
				assert.notProperty(assertion, 'payload.iat');

				return true;
			})
			.reply(200, {
				access_token: TEST_ACCESS_TOKEN,
				expires_in: 256
			})
			.post('/oauth2/token', function(body) {
				assert.propertyVal(body, 'grant_type', 'urn:ietf:params:oauth:grant-type:token-exchange');
				assert.propertyVal(body, 'subject_token_type', 'urn:ietf:params:oauth:token-type:access_token');
				assert.propertyVal(body, 'subject_token', TEST_ACCESS_TOKEN);
				assert.propertyVal(body, 'resource', resource);
				assert.propertyVal(body, 'scope', scopes.join(' '));

				return true;
			})
			.reply(200, exchangedTokenInfo);

		var sdk = new BoxSDK({
			clientID: TEST_CLIENT_ID,
			clientSecret: TEST_CLIENT_SECRET,
			appAuth: {
				algorithm,
				keyID,
				privateKey,
				passphrase
			}
		});

		var client = sdk.getAppAuthClient('user', userID);

		client.exchangeToken(scopes, resource, function(err, data) {

			assert.ifError(err);
			assert.propertyVal(data, 'accessToken', exchangedTokenInfo.access_token);
			done();
		});
	});

	it('should retry API request when response is a temporary error', function(done) {

		var folderID = '98740596456',
			folderName = 'Test Folder';

		apiMock.get(`/2.0/folders/${folderID}`)
			.matchHeader('Authorization', function(authHeader) {
				assert.equal(authHeader, `Bearer ${TEST_ACCESS_TOKEN}`);
				return true;
			})
			.matchHeader('User-Agent', function(uaHeader) {
				assert.equal(uaHeader, 'Node.js');
				return true;
			})
			.reply(500) // first request is a temporary error
			.get(`/2.0/folders/${folderID}`)
			.matchHeader('Authorization', function(authHeader) {
				assert.equal(authHeader, `Bearer ${TEST_ACCESS_TOKEN}`);
				return true;
			})
			.matchHeader('User-Agent', function(uaHeader) {
				assert.equal(uaHeader, 'Node.js');
				return true;
			})
			.reply(200, { // second request succeeds
				id: folderID,
				name: folderName
			});

		var sdk = new BoxSDK({
			clientID: TEST_CLIENT_ID,
			clientSecret: TEST_CLIENT_SECRET,
			maxNumRetries: 1,
			retryIntervalMS: 100,
			request: {
				headers: {
					'User-Agent': 'Node.js'
				}
			}
		});

		var client = sdk.getBasicClient(TEST_ACCESS_TOKEN);

		client.folders.get(folderID, {}, function(err, data) {

			assert.ifError(err);
			assert.propertyVal(data, 'id', folderID);
			assert.propertyVal(data, 'name', folderName);
			done();
		});
	});

	it('should return file stream when file read stream is requested', function(done) {

		var fileID = '98740596456',
			fileDownloadRoot = 'https://dl.boxcloud.com',
			fileDownloadPath = '/file/lives/here/poem.txt',
			fixturePath = path.resolve(__dirname, 'fixtures/epic-poem.txt'),
			/* eslint-disable no-sync */
			fileContents = fs.readFileSync(fixturePath),
			/* eslint-enable no-sync */
			fileStream = fs.createReadStream(fixturePath),
			dlMock = nock(fileDownloadRoot);

		apiMock.get(`/2.0/files/${fileID}/content`)
			.matchHeader('Authorization', function(authHeader) {
				assert.equal(authHeader, `Bearer ${TEST_ACCESS_TOKEN}`);
				return true;
			})
			.reply(function() {
				return [
					302,
					'',
					{location: fileDownloadRoot + fileDownloadPath}
				];
			});


		dlMock.get(fileDownloadPath)
			.reply(200, function() {
				return fileStream;
			});

		var sdk = new BoxSDK({
			clientID: TEST_CLIENT_ID,
			clientSecret: TEST_CLIENT_SECRET
		});

		var client = sdk.getBasicClient(TEST_ACCESS_TOKEN);

		client.files.getReadStream(fileID, {}, function(err, data) {

			assert.ifError(err);
			assert.property(data, 'on', 'getReadStream() should provide a stream');

			var contents = '';

			data.on('data', function(chunk) {
				contents += chunk.toString('utf8');
			});

			data.on('end', function() {
				assert.equal(contents, fileContents, 'Output of the read stream should be the correct file');
				done();
			});
		});
	});

	it('should upload file in chunks when chunked upload is requested and run', function(done) {

		var folderID = '0',
			fileSize = 1024,
			fileName = 'foo.txt',
			uploadSessionID = '07C4B58DF2D79928A787CCB99A5FF37E',
			fixturePath = path.resolve(__dirname, 'fixtures/file.txt'),
			/* eslint-disable no-sync */
			fileContents = fs.readFileSync(fixturePath),
			/* eslint-enable no-sync */
			fileStream = fs.createReadStream(fixturePath),
			uploadMock = nock('https://upload.box.com');

		var parts = [
			{
				part_id: '00000001',
				size: 210,
				offset: 0,
				sha1: 'abc'
			},
			{
				part_id: '00000002',
				size: 210,
				offset: 210,
				sha1: 'bcd'
			},
			{
				part_id: '00000003',
				size: 210,
				offset: 420,
				sha1: 'cde'
			},
			{
				part_id: '00000004',
				size: 210,
				offset: 630,
				sha1: 'def'
			},
			{
				part_id: '00000005',
				size: 210,
				offset: 840,
				sha1: 'efa'
			}
		];

		var file = {
			total_count: 1,
			entries: [
				{
					type: 'file',
					id: '12348765',
					name: fileName,
					size: fileSize
				}
			]
		};

		uploadMock.post('/api/2.0/files/upload_sessions',
			function(body) {

				assert.deepEqual(body, {
					folder_id: folderID,
					file_size: fileSize,
					file_name: fileName
				});

				return true;
			})
			.matchHeader('Authorization', function(authHeader) {
				assert.equal(authHeader, `Bearer ${TEST_ACCESS_TOKEN}`);
				return true;
			})
			.reply(201, {
				total_parts: 5,
				part_size: 210,
				session_endpoints: {
					list_parts: 'https://upload.box.com/api/2.0/files/upload-session/07C4B58DF2D79928A787CCB99A5FF37E/parts',
					commit: 'https://upload.box.com/api/2.0/files/upload-session/07C4B58DF2D79928A787CCB99A5FF37E/commit',
					log_event: 'https://upload.box.com/api/2.0/files/upload-session/07C4B58DF2D79928A787CCB99A5FF37E/log',
					upload_part: 'https://upload.box.com/api/2.0/files/upload-session/07C4B58DF2D79928A787CCB99A5FF37E',
					status: 'https://upload.box.com/api/2.0/files/upload-session/07C4B58DF2D79928A787CCB99A5FF37E',
					abort: 'https://upload.box.com/api/2.0/files/upload-session/07C4B58DF2D79928A787CCB99A5FF37E'
				},
				session_expires_at: '2017-04-25T05:30:23Z',
				id: uploadSessionID,
				type: 'upload_session',
				num_parts_processed: 0
			})
			.put(`/api/2.0/files/upload_sessions/${uploadSessionID}`,
				function(body) {
					return body.toString() === fileContents.slice(0, 210).toString();
				}
			)
			.matchHeader('Authorization', function(authHeader) {
				assert.equal(authHeader, `Bearer ${TEST_ACCESS_TOKEN}`);
				return true;
			})
			.matchHeader('Content-Type', function(contentTypeHeader) {
				assert.equal(contentTypeHeader, 'application/octet-stream');
				return true;
			})
			.matchHeader('Digest', function(digestHeader) {
				var expected = crypto.createHash('sha1').update(fileContents.slice(0, 210))
					.digest('base64');
				return digestHeader === `SHA=${expected}`;
			})
			.matchHeader('Content-Range', function(rangeHeader) {
				assert.equal(rangeHeader, 'bytes 0-209/1024');
				return true;
			})
			.reply(200, {
				part: parts[0]
			})
			.put(`/api/2.0/files/upload_sessions/${uploadSessionID}`,
				function(body) {
					return body.toString() === fileContents.slice(210, 420).toString();
				}
			)
			.matchHeader('Authorization', function(authHeader) {
				assert.equal(authHeader, `Bearer ${TEST_ACCESS_TOKEN}`);
				return true;
			})
			.matchHeader('Content-Type', function(contentTypeHeader) {
				assert.equal(contentTypeHeader, 'application/octet-stream');
				return true;
			})
			.matchHeader('Digest', function(digestHeader) {
				assert.equal(digestHeader, `SHA=${crypto.createHash('sha1').update(fileContents.slice(210, 420))
					.digest('base64')}`);
				return true;
			})
			.matchHeader('Content-Range', function(rangeHeader) {
				assert.equal(rangeHeader, 'bytes 210-419/1024');
				return true;
			})
			.reply(200, {
				part: parts[1]
			})
			.put(`/api/2.0/files/upload_sessions/${uploadSessionID}`,
				function(body) {
					return body.toString() === fileContents.slice(420, 630).toString();
				}
			)
			.matchHeader('Authorization', function(authHeader) {
				assert.equal(authHeader, `Bearer ${TEST_ACCESS_TOKEN}`);
				return true;
			})
			.matchHeader('Content-Type', function(contentTypeHeader) {
				assert.equal(contentTypeHeader, 'application/octet-stream');
				return true;
			})
			.matchHeader('Digest', function(digestHeader) {
				assert.equal(digestHeader, `SHA=${crypto.createHash('sha1').update(fileContents.slice(420, 630))
					.digest('base64')}`);
				return true;
			})
			.matchHeader('Content-Range', function(rangeHeader) {
				assert.equal(rangeHeader, 'bytes 420-629/1024');
				return true;
			})
			.reply(200, {
				part: parts[2]
			})
		// @TODO: Add a failure to the test
		// // 4th part has an error
			// .put('/api/2.0/files/upload_sessions/' + uploadSessionID,
			// 	function(body) {
			// 		return body.toString() === fileContents.slice(630, 840).toString();
			// 	}
			// )
			// .matchHeader('Authorization', function(authHeader) {
			// 	assert.equal(authHeader, 'Bearer ' + TEST_ACCESS_TOKEN);
			// 	return true;
			// })
			// .matchHeader('Content-Type', function(contentTypeHeader) {
			// 	assert.equal(contentTypeHeader, 'application/octet-stream');
			// 	return true;
			// })
			// .matchHeader('Digest', function(digestHeader) {
			// 	assert.equal(digestHeader, 'SHA=' + crypto.createHash('sha1').update(fileContents.slice(630, 840)).digest('base64'));
			// 	return true;
			// })
			// .matchHeader('Content-Range', function(rangeHeader) {
			// 	assert.equal(rangeHeader, 'bytes 630-839/1024');
			// 	return true;
			// })
			// .reply(502, 'Server Hung Up')
			.put(`/api/2.0/files/upload_sessions/${uploadSessionID}`,
				function(body) {
					return body.toString() === fileContents.slice(630, 840).toString();
				}
			)
			.matchHeader('Authorization', function(authHeader) {
				assert.equal(authHeader, `Bearer ${TEST_ACCESS_TOKEN}`);
				return true;
			})
			.matchHeader('Content-Type', function(contentTypeHeader) {
				assert.equal(contentTypeHeader, 'application/octet-stream');
				return true;
			})
			.matchHeader('Digest', function(digestHeader) {
				assert.equal(digestHeader, `SHA=${crypto.createHash('sha1').update(fileContents.slice(630, 840))
					.digest('base64')}`);
				return true;
			})
			.matchHeader('Content-Range', function(rangeHeader) {
				assert.equal(rangeHeader, 'bytes 630-839/1024');
				return true;
			})
			.reply(200, {
				part: parts[3]
			})
			.put(`/api/2.0/files/upload_sessions/${uploadSessionID}`,
				function(body) {
					return body.toString() === fileContents.slice(840).toString();
				}
			)
			.matchHeader('Authorization', function(authHeader) {
				assert.equal(authHeader, `Bearer ${TEST_ACCESS_TOKEN}`);
				return true;
			})
			.matchHeader('Content-Type', function(contentTypeHeader) {
				assert.equal(contentTypeHeader, 'application/octet-stream');
				return true;
			})
			.matchHeader('Digest', function(digestHeader) {
				assert.equal(digestHeader, `SHA=${crypto.createHash('sha1').update(fileContents.slice(840))
					.digest('base64')}`);
				return true;
			})
			.matchHeader('Content-Range', function(rangeHeader) {
				assert.equal(rangeHeader, 'bytes 840-1023/1024');
				return true;
			})
			.reply(200, {
				part: parts[4]
			})
			.post(`/api/2.0/files/upload_sessions/${uploadSessionID}/commit`,
				function(body) {
					assert.property(body, 'parts');
					assert.typeOf(body.parts, 'array');
					assert.sameDeepMembers(body.parts, parts);

					return true;
				}
			)
			.matchHeader('Authorization', function(authHeader) {
				assert.equal(authHeader, `Bearer ${TEST_ACCESS_TOKEN}`);
				return true;
			})
			.matchHeader('Digest', function(digestHeader) {
				assert.equal(digestHeader, `SHA=${crypto.createHash('sha1').update(fileContents)
					.digest('base64')}`);
				return true;
			})
			.reply(201, file);

		var sdk = new BoxSDK({
			clientID: TEST_CLIENT_ID,
			clientSecret: TEST_CLIENT_SECRET
		});

		var client = sdk.getBasicClient(TEST_ACCESS_TOKEN);

		var seenParts = [];
		client.files.getChunkedUploader(folderID, fileSize, fileName, fileStream, null, function(err, uploader) {

			assert.ifError(err);

			uploader.on('chunkUploaded', chunk => seenParts.push(chunk.part));
			uploader.on('error', sandbox.mock().never());
			uploader.on('chunkError', sandbox.mock().never());
			uploader.on('uploadComplete', data => {

				assert.deepEqual(data, file);
				assert.sameDeepMembers(seenParts, parts);
				done();
			});

			uploader.start();
		});
	});

	it('should send batch request and pass results to individual calls when batch is executed', function() {

		var folderID = '1234',
			fileID = '9876',
			folderName = 'My Test Folder',
			fileName = 'Batch API Test.docx',
			batchResponse = {
				responses: [
					{
						status: 200,
						headers: {},
						response: {
							id: '1234',
							name: folderName
						}
					},
					{
						status: 400,
						headers: {},
						response: {
							type: 'error',
							status: 400,
							code: 'bad_request',
							context_info: {
								errors: [
									{
										reason: 'invalid_parameter',
										name: 'entity-body',
										message: 'Invalid value \'{\n    "name": "\\^&*@(*&^$&^%@()*"\n}\'. Entity body should be a correctly nested resource attribute name/value pair'
									}
								]
							},
							help_url: 'http://developers.box.com/docs/#errors',
							message: 'Bad Request',
							request_id: '273876906598a559f8b3f9'
						}
					}
				]
			};

		apiMock.post('/2.0/batch',
			function(body) {

				assert.isArray(body.requests);
				assert.sameDeepOrderedMembers(body.requests, [
					{
						method: 'GET',
						relative_url: `/folders/${folderID}?fields=name%2Cid`
					},
					{
						method: 'PUT',
						relative_url: `/files/${fileID}`,
						body: {
							name: fileName
						}
					}
				]);

				return true;
			})
			.matchHeader('Authorization', function(authHeader) {
				assert.equal(authHeader, `Bearer ${TEST_ACCESS_TOKEN}`);
				return true;
			})
			.matchHeader('User-Agent', function(uaHeader) {
				assert.include(uaHeader, 'Box Node.js SDK v');
				return true;
			})
			.reply(200, batchResponse);

		var sdk = new BoxSDK({
			clientID: TEST_CLIENT_ID,
			clientSecret: TEST_CLIENT_SECRET
		});

		var client = sdk.getBasicClient(TEST_ACCESS_TOKEN);

		client.batch();
		var folderPromise = client.folders.get(folderID, {fields: 'name,id'})
			.then(folder => {
				assert.propertyVal(folder, 'id', folderID);
				assert.propertyVal(folder, 'name', folderName);
			});
		var filePromise = client.files.update(fileID, {name: fileName})
			.then(() => {
				assert.fail('Client request promise should not resolve on batch subrequest failure');
			})
			.catch(err => {
				assert.instanceOf(err, Error);
				assert.propertyVal(err, 'statusCode', 400);
			});
		var batchPromise = client.batchExec()
			.then(results => {
				assert.deepEqual(results, batchResponse);
			});

		return Promise.all([
			folderPromise,
			filePromise,
			batchPromise
		]);
	});

	it('should send batch request and pass results to individual calls when batch is executed with callbacks', function() {

		var folderID = '1234',
			fileID = '9876',
			folderName = 'My Test Folder',
			fileName = 'Batch API Test.docx',
			batchResponse = {
				responses: [
					{
						status: 200,
						headers: {},
						response: {
							id: '1234',
							name: folderName
						}
					},
					{
						status: 400,
						headers: {},
						response: {
							type: 'error',
							status: 400,
							code: 'bad_request',
							context_info: {
								errors: [
									{
										reason: 'invalid_parameter',
										name: 'entity-body',
										message: 'Invalid value \'{\n    "name": "\\^&*@(*&^$&^%@()*"\n}\'. Entity body should be a correctly nested resource attribute name/value pair'
									}
								]
							},
							help_url: 'http://developers.box.com/docs/#errors',
							message: 'Bad Request',
							request_id: '273876906598a559f8b3f9'
						}
					}
				]
			};

		apiMock.post('/2.0/batch',
			function(body) {

				assert.isArray(body.requests);
				assert.sameDeepOrderedMembers(body.requests, [
					{
						method: 'GET',
						relative_url: `/folders/${folderID}?fields=name%2Cid`
					},
					{
						method: 'PUT',
						relative_url: `/files/${fileID}`,
						body: {
							name: fileName
						}
					}
				]);

				return true;
			})
			.matchHeader('Authorization', function(authHeader) {
				assert.equal(authHeader, `Bearer ${TEST_ACCESS_TOKEN}`);
				return true;
			})
			.matchHeader('User-Agent', function(uaHeader) {
				assert.include(uaHeader, 'Box Node.js SDK v');
				return true;
			})
			.reply(200, batchResponse);

		var sdk = new BoxSDK({
			clientID: TEST_CLIENT_ID,
			clientSecret: TEST_CLIENT_SECRET
		});

		var client = sdk.getBasicClient(TEST_ACCESS_TOKEN);

		client.batch();
		/* eslint-disable promise/avoid-new */
		var folderPromise = new Promise(function(resolve) {

			client.folders.get(folderID, {fields: 'name,id'}, function(err, folder) {
				assert.ifError(err);
				assert.propertyVal(folder, 'id', folderID);
				assert.propertyVal(folder, 'name', folderName);
				resolve();
			});
		});
		var filePromise = new Promise(function(resolve) {

			client.files.update(fileID, {name: fileName}, function(err) {
				assert.instanceOf(err, Error);
				assert.propertyVal(err, 'statusCode', 400);
				resolve();
			});
		});
		var batchPromise = new Promise(function(resolve) {

			client.batchExec(function(err, results) {
				assert.ifError(err);
				assert.deepEqual(results, batchResponse);
				resolve();
			});
		});
		/* eslint-enable promise/avoid-new */
		return Promise.all([
			folderPromise,
			filePromise,
			batchPromise
		]);
	});

	it('should correctly upload stream from request module when using chunked uploader', function(done) {

		// This test takes a while to run due to all the bytes being shuffled around,
		// bumping up the timeout so we don't see flaky behavior if it runs long
		this.timeout(4000);

		var filePath = path.resolve(__dirname, './fixtures/test.pdf');
		var uploadSessionID = 'o8qc3n58q73b95ywort2q3t';
		var partCounter = 0;
		var partSize = 8388608;
		var bytesUploaded = 0;

		// eslint-disable-next-line no-sync
		var fileSize = fs.statSync(filePath).size;
		var numParts = Math.ceil(fileSize / partSize);
		var fileName = 'test.pdf';

		var fileResponse = {
			total_count: 1,
			entries: [
				{
					type: 'file',
					id: '12348765',
					name: fileName,
					size: fileSize
				}
			]
		};

		nock('https://www.example.com')
			.get('/test-file.pdf')
			.replyWithFile(200, filePath);

		nock('https://upload.box.com').post('/api/2.0/files/upload_sessions')
			.matchHeader('Authorization', function(authHeader) {
				assert.equal(authHeader, 'Bearer ' + TEST_ACCESS_TOKEN);
				return true;
			})
			.reply(201, {
				total_parts: numParts,
				part_size: partSize,
				session_endpoints: {
					list_parts: 'https://upload.box.com/api/2.0/files/upload-session/07C4B58DF2D79928A787CCB99A5FF37E/parts',
					commit: 'https://upload.box.com/api/2.0/files/upload-session/07C4B58DF2D79928A787CCB99A5FF37E/commit',
					log_event: 'https://upload.box.com/api/2.0/files/upload-session/07C4B58DF2D79928A787CCB99A5FF37E/log',
					upload_part: 'https://upload.box.com/api/2.0/files/upload-session/07C4B58DF2D79928A787CCB99A5FF37E',
					status: 'https://upload.box.com/api/2.0/files/upload-session/07C4B58DF2D79928A787CCB99A5FF37E',
					abort: 'https://upload.box.com/api/2.0/files/upload-session/07C4B58DF2D79928A787CCB99A5FF37E'
				},
				session_expires_at: '2017-04-25T05:30:23Z',
				id: uploadSessionID,
				type: 'upload_session',
				num_parts_processed: 0
			})
			.put('/api/2.0/files/upload_sessions/' + uploadSessionID)
			.times(numParts)
			.reply((uri, requestBody) => {
				// requestBody is a hex-encoded string, need to decode to get raw length
				var rawRequestBody = new Buffer(requestBody, 'hex');
				bytesUploaded += rawRequestBody.length;
				var partID = '' + partCounter;
				var response = {
					part: {
						part_id: '' + partCounter,
						offset: partCounter * partSize,
						size: rawRequestBody.length,
						sha1: crypto.createHash('sha1').update(partID).digest('base64')
					}
				};
				partCounter += 1;
				return response;
			})
			.post('/api/2.0/files/upload_sessions/' + uploadSessionID + '/commit')
			.matchHeader('Authorization', function(authHeader) {
				assert.equal(authHeader, 'Bearer ' + TEST_ACCESS_TOKEN);
				return true;
			})
			.reply(201, fileResponse);

		var sdk = new BoxSDK({
			clientID: TEST_CLIENT_ID,
			clientSecret: TEST_CLIENT_SECRET
		});
		var client = sdk.getBasicClient(TEST_ACCESS_TOKEN);

		request.get('https://www.example.com/test-file.pdf').on('response', responseStream => {

			client.files.getChunkedUploader('1234', fileSize, fileName, responseStream)
				.then(uploader => {

					uploader.on('uploadComplete', file => {
						assert.deepEqual(file, fileResponse);
						assert.equal(bytesUploaded, fileSize);
						done();
					});

					uploader.on('error', err => done(err));
					uploader.on('chunkError', err => done(err));

					uploader.start();
				});
		});
	});
});<|MERGE_RESOLUTION|>--- conflicted
+++ resolved
@@ -16,11 +16,8 @@
 	fs = require('fs'),
 	path = require('path'),
 	crypto = require('crypto'),
-<<<<<<< HEAD
 	Promise = require('bluebird'),
-=======
 	request = require('request'),
->>>>>>> bf3f5503
 	jwt = require('jsonwebtoken');
 
 describe('Box Node SDK', function() {
